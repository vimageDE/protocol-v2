// SPDX-License-Identifier: agpl-3.0
pragma solidity 0.6.12;
pragma experimental ABIEncoderV2;

import {PercentageMath} from '../protocol/libraries/math/PercentageMath.sol';
import {SafeMath} from '../dependencies/openzeppelin/contracts/SafeMath.sol';
import {IERC20} from '../dependencies/openzeppelin/contracts/IERC20.sol';
import {IERC20Detailed} from '../dependencies/openzeppelin/contracts/IERC20Detailed.sol';
import {SafeERC20} from '../dependencies/openzeppelin/contracts/SafeERC20.sol';
import {Ownable} from '../dependencies/openzeppelin/contracts/Ownable.sol';
import {ILendingPoolAddressesProvider} from '../interfaces/ILendingPoolAddressesProvider.sol';
import {DataTypes} from '../protocol/libraries/types/DataTypes.sol';
import {IUniswapV2Router02} from '../interfaces/IUniswapV2Router02.sol';
import {IPriceOracleGetter} from '../interfaces/IPriceOracleGetter.sol';
import {IERC20WithPermit} from '../interfaces/IERC20WithPermit.sol';
import {FlashLoanReceiverBase} from '../flashloan/base/FlashLoanReceiverBase.sol';
import {IBaseUniswapAdapter} from './interfaces/IBaseUniswapAdapter.sol';

/**
 * @title BaseUniswapAdapter
 * @notice Implements the logic for performing assets swaps in Uniswap V2
 * @author Aave
 **/
abstract contract BaseUniswapAdapter is FlashLoanReceiverBase, IBaseUniswapAdapter, Ownable {
  using SafeMath for uint256;
  using PercentageMath for uint256;
  using SafeERC20 for IERC20;

  // Max slippage percent allowed
  uint256 public constant override MAX_SLIPPAGE_PERCENT = 3000; // 30%
  // FLash Loan fee set in lending pool
  uint256 public constant override FLASHLOAN_PREMIUM_TOTAL = 9;
  // USD oracle asset address
  address public constant override USD_ADDRESS = 0x10F7Fc1F91Ba351f9C629c5947AD69bD03C05b96;

  address public immutable override WETH_ADDRESS;
  IPriceOracleGetter public immutable override ORACLE;
  IUniswapV2Router02 public immutable override UNISWAP_ROUTER;

  constructor(
    ILendingPoolAddressesProvider addressesProvider,
    IUniswapV2Router02 uniswapRouter,
    address wethAddress
  ) public FlashLoanReceiverBase(addressesProvider) {
    ORACLE = IPriceOracleGetter(addressesProvider.getPriceOracle());
    UNISWAP_ROUTER = uniswapRouter;
    WETH_ADDRESS = wethAddress;
  }

  /**
   * @dev Given an input asset amount, returns the maximum output amount of the other asset and the prices
   * @param amountIn Amount of reserveIn
   * @param reserveIn Address of the asset to be swap from
   * @param reserveOut Address of the asset to be swap to
   * @return uint256 Amount out of the reserveOut
   * @return uint256 The price of out amount denominated in the reserveIn currency (18 decimals)
   * @return uint256 In amount of reserveIn value denominated in USD (8 decimals)
   * @return uint256 Out amount of reserveOut value denominated in USD (8 decimals)
   */
  function getAmountsOut(
    uint256 amountIn,
    address reserveIn,
    address reserveOut
  )
    external
    view
    override
    returns (
      uint256,
      uint256,
      uint256,
      uint256,
      address[] memory
    )
  {
    AmountCalc memory results = _getAmountsOutData(reserveIn, reserveOut, amountIn);

    return (
      results.calculatedAmount,
      results.relativePrice,
      results.amountInUsd,
      results.amountOutUsd,
      results.path
    );
  }

  /**
   * @dev Returns the minimum input asset amount required to buy the given output asset amount and the prices
   * @param amountOut Amount of reserveOut
   * @param reserveIn Address of the asset to be swap from
   * @param reserveOut Address of the asset to be swap to
   * @return uint256 Amount in of the reserveIn
   * @return uint256 The price of in amount denominated in the reserveOut currency (18 decimals)
   * @return uint256 In amount of reserveIn value denominated in USD (8 decimals)
   * @return uint256 Out amount of reserveOut value denominated in USD (8 decimals)
   */
  function getAmountsIn(
    uint256 amountOut,
    address reserveIn,
    address reserveOut
  )
    external
    view
    override
    returns (
      uint256,
      uint256,
      uint256,
      uint256,
      address[] memory
    )
  {
    AmountCalc memory results = _getAmountsInData(reserveIn, reserveOut, amountOut);

    return (
      results.calculatedAmount,
      results.relativePrice,
      results.amountInUsd,
      results.amountOutUsd,
      results.path
    );
  }

  /**
   * @dev Swaps an exact `amountToSwap` of an asset to another
   * @param assetToSwapFrom Origin asset
   * @param assetToSwapTo Destination asset
   * @param amountToSwap Exact amount of `assetToSwapFrom` to be swapped
   * @param minAmountOut the min amount of `assetToSwapTo` to be received from the swap
   * @return the amount received from the swap
   */
  function _swapExactTokensForTokens(
    address assetToSwapFrom,
    address assetToSwapTo,
    uint256 amountToSwap,
    uint256 minAmountOut,
    bool useEthPath
  ) internal returns (uint256) {
    uint256 fromAssetDecimals = _getDecimals(assetToSwapFrom);
    uint256 toAssetDecimals = _getDecimals(assetToSwapTo);

    uint256 fromAssetPrice = _getPrice(assetToSwapFrom);
    uint256 toAssetPrice = _getPrice(assetToSwapTo);

    uint256 expectedMinAmountOut =
      amountToSwap
        .mul(fromAssetPrice.mul(10**toAssetDecimals))
        .div(toAssetPrice.mul(10**fromAssetDecimals))
        .percentMul(PercentageMath.PERCENTAGE_FACTOR.sub(MAX_SLIPPAGE_PERCENT));

    require(expectedMinAmountOut < minAmountOut, 'minAmountOut exceed max slippage');

    // Approves the transfer for the swap. Approves for 0 first to comply with tokens that implement the anti frontrunning approval fix.
    IERC20(assetToSwapFrom).safeApprove(address(UNISWAP_ROUTER), 0);
    IERC20(assetToSwapFrom).safeApprove(address(UNISWAP_ROUTER), amountToSwap);

    address[] memory path;
    if (useEthPath) {
      path = new address[](3);
      path[0] = assetToSwapFrom;
      path[1] = WETH_ADDRESS;
      path[2] = assetToSwapTo;
    } else {
      path = new address[](2);
      path[0] = assetToSwapFrom;
      path[1] = assetToSwapTo;
    }
    uint256[] memory amounts =
      UNISWAP_ROUTER.swapExactTokensForTokens(
        amountToSwap,
        minAmountOut,
        path,
        address(this),
        block.timestamp
      );

    emit Swapped(assetToSwapFrom, assetToSwapTo, amounts[0], amounts[amounts.length - 1]);

    return amounts[amounts.length - 1];
  }

  /**
   * @dev Receive an exact amount `amountToReceive` of `assetToSwapTo` tokens for as few `assetToSwapFrom` tokens as
   * possible.
   * @param assetToSwapFrom Origin asset
   * @param assetToSwapTo Destination asset
   * @param maxAmountToSwap Max amount of `assetToSwapFrom` allowed to be swapped
   * @param amountToReceive Exact amount of `assetToSwapTo` to receive
   * @return the amount swapped
   */
  function _swapTokensForExactTokens(
    address assetToSwapFrom,
    address assetToSwapTo,
    uint256 maxAmountToSwap,
    uint256 amountToReceive,
    bool useEthPath
  ) internal returns (uint256) {
    uint256 fromAssetDecimals = _getDecimals(assetToSwapFrom);
    uint256 toAssetDecimals = _getDecimals(assetToSwapTo);

    uint256 fromAssetPrice = _getPrice(assetToSwapFrom);
    uint256 toAssetPrice = _getPrice(assetToSwapTo);

    uint256 expectedMaxAmountToSwap =
      amountToReceive
        .mul(toAssetPrice.mul(10**fromAssetDecimals))
        .div(fromAssetPrice.mul(10**toAssetDecimals))
        .percentMul(PercentageMath.PERCENTAGE_FACTOR.add(MAX_SLIPPAGE_PERCENT));

    require(maxAmountToSwap < expectedMaxAmountToSwap, 'maxAmountToSwap exceed max slippage');

    // Approves the transfer for the swap. Approves for 0 first to comply with tokens that implement the anti frontrunning approval fix.
    IERC20(assetToSwapFrom).safeApprove(address(UNISWAP_ROUTER), 0);
    IERC20(assetToSwapFrom).safeApprove(address(UNISWAP_ROUTER), maxAmountToSwap);

    address[] memory path;
    if (useEthPath) {
      path = new address[](3);
      path[0] = assetToSwapFrom;
      path[1] = WETH_ADDRESS;
      path[2] = assetToSwapTo;
    } else {
      path = new address[](2);
      path[0] = assetToSwapFrom;
      path[1] = assetToSwapTo;
    }

<<<<<<< HEAD
    address[] memory path;
    if (useEthPath) {
      path = new address[](3);
      path[0] = assetToSwapFrom;
      path[1] = WETH_ADDRESS;
      path[2] = assetToSwapTo;
    } else {
      path = new address[](2);
      path[0] = assetToSwapFrom;
      path[1] = assetToSwapTo;
    }

=======
>>>>>>> c85bcbda
    uint256[] memory amounts =
      UNISWAP_ROUTER.swapTokensForExactTokens(
        amountToReceive,
        maxAmountToSwap,
        path,
        address(this),
        block.timestamp
      );

    emit Swapped(assetToSwapFrom, assetToSwapTo, amounts[0], amounts[amounts.length - 1]);

    return amounts[0];
  }

  /**
   * @dev Get the price of the asset from the oracle denominated in eth
   * @param asset address
   * @return eth price for the asset
   */
  function _getPrice(address asset) internal view returns (uint256) {
    return ORACLE.getAssetPrice(asset);
  }

  /**
   * @dev Get the decimals of an asset
   * @return number of decimals of the asset
   */
  function _getDecimals(address asset) internal view returns (uint256) {
    return IERC20Detailed(asset).decimals();
  }

  /**
   * @dev Get the aToken associated to the asset
   * @return address of the aToken
   */
  function _getReserveData(address asset) internal view returns (DataTypes.ReserveData memory) {
    return LENDING_POOL.getReserveData(asset);
  }

  /**
   * @dev Pull the ATokens from the user
   * @param reserve address of the asset
   * @param reserveAToken address of the aToken of the reserve
   * @param user address
   * @param amount of tokens to be transferred to the contract
   * @param permitSignature struct containing the permit signature
   */
  function _pullAToken(
    address reserve,
    address reserveAToken,
    address user,
    uint256 amount,
    PermitSignature memory permitSignature
  ) internal {
    if (_usePermit(permitSignature)) {
      IERC20WithPermit(reserveAToken).permit(
        user,
        address(this),
        permitSignature.amount,
        permitSignature.deadline,
        permitSignature.v,
        permitSignature.r,
        permitSignature.s
      );
    }

    // transfer from user to adapter
    IERC20(reserveAToken).safeTransferFrom(user, address(this), amount);

    // withdraw reserve
    LENDING_POOL.withdraw(reserve, amount, address(this));
  }

  /**
   * @dev Tells if the permit method should be called by inspecting if there is a valid signature.
   * If signature params are set to 0, then permit won't be called.
   * @param signature struct containing the permit signature
   * @return whether or not permit should be called
   */
  function _usePermit(PermitSignature memory signature) internal pure returns (bool) {
    return
      !(uint256(signature.deadline) == uint256(signature.v) && uint256(signature.deadline) == 0);
  }

  /**
   * @dev Calculates the value denominated in USD
   * @param reserve Address of the reserve
   * @param amount Amount of the reserve
   * @param decimals Decimals of the reserve
   * @return whether or not permit should be called
   */
  function _calcUsdValue(
    address reserve,
    uint256 amount,
    uint256 decimals
  ) internal view returns (uint256) {
    uint256 ethUsdPrice = _getPrice(USD_ADDRESS);
    uint256 reservePrice = _getPrice(reserve);

    return amount.mul(reservePrice).div(10**decimals).mul(ethUsdPrice).div(10**18);
  }

  /**
   * @dev Given an input asset amount, returns the maximum output amount of the other asset
   * @param reserveIn Address of the asset to be swap from
   * @param reserveOut Address of the asset to be swap to
   * @param amountIn Amount of reserveIn
   * @return Struct containing the following information:
   *   uint256 Amount out of the reserveOut
   *   uint256 The price of out amount denominated in the reserveIn currency (18 decimals)
   *   uint256 In amount of reserveIn value denominated in USD (8 decimals)
   *   uint256 Out amount of reserveOut value denominated in USD (8 decimals)
   */
  function _getAmountsOutData(
    address reserveIn,
    address reserveOut,
    uint256 amountIn
  ) internal view returns (AmountCalc memory) {
    // Subtract flash loan fee
    uint256 finalAmountIn = amountIn.sub(amountIn.mul(FLASHLOAN_PREMIUM_TOTAL).div(10000));

    address[] memory simplePath = new address[](2);
    simplePath[0] = reserveIn;
    simplePath[1] = reserveOut;

    uint256[] memory amountsWithoutWeth;
    uint256[] memory amountsWithWeth;

    address[] memory pathWithWeth = new address[](3);
    if (reserveIn != WETH_ADDRESS && reserveOut != WETH_ADDRESS) {
      pathWithWeth[0] = reserveIn;
      pathWithWeth[1] = WETH_ADDRESS;
      pathWithWeth[2] = reserveOut;

      try UNISWAP_ROUTER.getAmountsOut(finalAmountIn, pathWithWeth) returns (
        uint256[] memory resultsWithWeth
      ) {
        amountsWithWeth = resultsWithWeth;
      } catch {
        amountsWithWeth = new uint256[](3);
      }
    } else {
      amountsWithWeth = new uint256[](3);
    }

    uint256 bestAmountOut;

    try UNISWAP_ROUTER.getAmountsOut(finalAmountIn, simplePath) returns (
      uint256[] memory resultAmounts
    ) {
      amountsWithoutWeth = resultAmounts;

      bestAmountOut = (amountsWithWeth[2] > amountsWithoutWeth[1])
        ? amountsWithWeth[2]
        : amountsWithoutWeth[1];
    } catch {
      amountsWithoutWeth = new uint256[](2);
      bestAmountOut = amountsWithWeth[2];
    }

    uint256 reserveInDecimals = _getDecimals(reserveIn);
    uint256 reserveOutDecimals = _getDecimals(reserveOut);

    uint256 outPerInPrice =
      finalAmountIn.mul(10**18).mul(10**reserveOutDecimals).div(
        bestAmountOut.mul(10**reserveInDecimals)
      );

    return
      AmountCalc(
        bestAmountOut,
        outPerInPrice,
        _calcUsdValue(reserveIn, amountIn, reserveInDecimals),
        _calcUsdValue(reserveOut, bestAmountOut, reserveOutDecimals),
        (bestAmountOut == 0) ? new address[](2) : (bestAmountOut == amountsWithoutWeth[1])
          ? simplePath
          : pathWithWeth
      );
  }

  /**
   * @dev Returns the minimum input asset amount required to buy the given output asset amount
   * @param reserveIn Address of the asset to be swap from
   * @param reserveOut Address of the asset to be swap to
   * @param amountOut Amount of reserveOut
   * @return Struct containing the following information:
   *   uint256 Amount in of the reserveIn
   *   uint256 The price of in amount denominated in the reserveOut currency (18 decimals)
   *   uint256 In amount of reserveIn value denominated in USD (8 decimals)
   *   uint256 Out amount of reserveOut value denominated in USD (8 decimals)
   */
  function _getAmountsInData(
    address reserveIn,
    address reserveOut,
    uint256 amountOut
  ) internal view returns (AmountCalc memory) {
    (uint256[] memory amounts, address[] memory path) =
      _getAmountsInAndPath(reserveIn, reserveOut, amountOut);

    // Add flash loan fee
    uint256 finalAmountIn = amounts[0].add(amounts[0].mul(FLASHLOAN_PREMIUM_TOTAL).div(10000));

    uint256 reserveInDecimals = _getDecimals(reserveIn);
    uint256 reserveOutDecimals = _getDecimals(reserveOut);

    uint256 inPerOutPrice =
      amountOut.mul(10**18).mul(10**reserveInDecimals).div(
        finalAmountIn.mul(10**reserveOutDecimals)
      );

    return
      AmountCalc(
        finalAmountIn,
        inPerOutPrice,
        _calcUsdValue(reserveIn, finalAmountIn, reserveInDecimals),
        _calcUsdValue(reserveOut, amountOut, reserveOutDecimals),
        path
      );
  }

  /**
   * @dev Calculates the input asset amount required to buy the given output asset amount
   * @param reserveIn Address of the asset to be swap from
   * @param reserveOut Address of the asset to be swap to
   * @param amountOut Amount of reserveOut
   * @return uint256[] amounts Array containing the amountIn and amountOut for a swap
   */
  function _getAmountsInAndPath(
    address reserveIn,
    address reserveOut,
    uint256 amountOut
  ) internal view returns (uint256[] memory, address[] memory) {
    address[] memory simplePath = new address[](2);
    simplePath[0] = reserveIn;
    simplePath[1] = reserveOut;

    uint256[] memory amountsWithoutWeth;
    uint256[] memory amountsWithWeth;
    address[] memory pathWithWeth = new address[](3);

    if (reserveIn != WETH_ADDRESS && reserveOut != WETH_ADDRESS) {
      pathWithWeth[0] = reserveIn;
      pathWithWeth[1] = WETH_ADDRESS;
      pathWithWeth[2] = reserveOut;

      try UNISWAP_ROUTER.getAmountsIn(amountOut, pathWithWeth) returns (
        uint256[] memory resultsWithWeth
      ) {
        amountsWithWeth = resultsWithWeth;
      } catch {
        amountsWithWeth = new uint256[](3);
      }
    } else {
      amountsWithWeth = new uint256[](3);
    }

    try UNISWAP_ROUTER.getAmountsIn(amountOut, simplePath) returns (
      uint256[] memory resultAmounts
    ) {
      amountsWithoutWeth = resultAmounts;

      return
        (amountsWithWeth[0] < amountsWithoutWeth[0] && amountsWithWeth[0] != 0)
          ? (amountsWithWeth, pathWithWeth)
          : (amountsWithoutWeth, simplePath);
    } catch {
      return (amountsWithWeth, pathWithWeth);
    }
  }

  /**
   * @dev Calculates the input asset amount required to buy the given output asset amount
   * @param reserveIn Address of the asset to be swap from
   * @param reserveOut Address of the asset to be swap to
   * @param amountOut Amount of reserveOut
   * @return uint256[] amounts Array containing the amountIn and amountOut for a swap
   */
  function _getAmountsIn(
    address reserveIn,
    address reserveOut,
    uint256 amountOut,
    bool useEthPath
  ) internal view returns (uint256[] memory) {
    address[] memory path;

    if (useEthPath) {
      path = new address[](3);
      path[0] = reserveIn;
      path[1] = WETH_ADDRESS;
      path[2] = reserveOut;
    } else {
      path = new address[](2);
      path[0] = reserveIn;
      path[1] = reserveOut;
    }

    return UNISWAP_ROUTER.getAmountsIn(amountOut, path);
  }

  /**
   * @dev Emergency rescue for token stucked on this contract, as failsafe mechanism
   * - Funds should never remain in this contract more time than during transactions
   * - Only callable by the owner
   **/
  function rescueTokens(IERC20 token) external onlyOwner {
    token.transfer(owner(), token.balanceOf(address(this)));
  }
}<|MERGE_RESOLUTION|>--- conflicted
+++ resolved
@@ -225,21 +225,6 @@
       path[1] = assetToSwapTo;
     }
 
-<<<<<<< HEAD
-    address[] memory path;
-    if (useEthPath) {
-      path = new address[](3);
-      path[0] = assetToSwapFrom;
-      path[1] = WETH_ADDRESS;
-      path[2] = assetToSwapTo;
-    } else {
-      path = new address[](2);
-      path[0] = assetToSwapFrom;
-      path[1] = assetToSwapTo;
-    }
-
-=======
->>>>>>> c85bcbda
     uint256[] memory amounts =
       UNISWAP_ROUTER.swapTokensForExactTokens(
         amountToReceive,
