--- conflicted
+++ resolved
@@ -39,11 +39,11 @@
     marketReferenceCurrencyPriceInUsdProxyAggregator = _marketReferenceCurrencyPriceInUsdProxyAggregator;
   }
 
-  function getInterestRateStrategySlopes(
-    DefaultReserveInterestRateStrategy interestRateStrategy,
-    ILendingPoolAddressesProvider provider,
-    address reserve
-  ) internal view returns (InterestRates memory) {
+  function getInterestRateStrategySlopes(DefaultReserveInterestRateStrategy interestRateStrategy, ILendingPoolAddressesProvider provider, address reserve)
+    internal
+    view
+    returns(InterestRates memory)
+  {
     InterestRates memory interestRates;
     interestRates.variableRateSlope1 = interestRateStrategy.variableRateSlope1();
     interestRates.variableRateSlope2 = interestRateStrategy.variableRateSlope2();
@@ -53,7 +53,7 @@
     interestRates.optimalUsageRatio = interestRateStrategy.OPTIMAL_UTILIZATION_RATE();
 
     interestRates.baseStableBorrowRate = ILendingRateOracle(provider.getLendingRateOracle())
-      .getMarketBorrowRate(reserve);
+          .getMarketBorrowRate(reserve);
 
     return interestRates;
   }
@@ -138,18 +138,9 @@
       ) = baseData.configuration.getFlagsMemory();
       reserveData.usageAsCollateralEnabled = reserveData.baseLTVasCollateral != 0;
 
-<<<<<<< HEAD
-      InterestRates memory interestRates =
-        getInterestRateStrategySlopes(
-          DefaultReserveInterestRateStrategy(reserveData.interestRateStrategyAddress),
-          provider,
-          reserveData.underlyingAsset
-        );
-=======
       InterestRates memory interestRates = getInterestRateStrategySlopes(
         DefaultReserveInterestRateStrategy(reserveData.interestRateStrategyAddress), provider, reserveData.underlyingAsset
       );
->>>>>>> ce53c4a8
 
       reserveData.variableRateSlope1 = interestRates.variableRateSlope1;
       reserveData.variableRateSlope2 = interestRates.variableRateSlope2;
