// SPDX-License-Identifier: agpl-3.0
pragma solidity ^0.6.8;

import {SafeMath} from '@openzeppelin/contracts/math/SafeMath.sol';
import {IERC20} from '@openzeppelin/contracts/token/ERC20/IERC20.sol';
import {IFlashLoanReceiver} from '../interfaces/IFlashLoanReceiver.sol';
import {ILendingPoolAddressesProvider} from '../../interfaces/ILendingPoolAddressesProvider.sol';
import {SafeERC20} from '@openzeppelin/contracts/token/ERC20/SafeERC20.sol';
import '@nomiclabs/buidler/console.sol';

abstract contract FlashLoanReceiverBase is IFlashLoanReceiver {
  using SafeERC20 for IERC20;
  using SafeMath for uint256;

  ILendingPoolAddressesProvider public addressesProvider;

  constructor(ILendingPoolAddressesProvider provider) public {
    addressesProvider = provider;
  }

  receive() external payable {}

<<<<<<< HEAD
  function _transferFundsBack(
    address _reserve,
    address _destination,
    uint256 _amount
  ) internal {
    _transfer(_destination, _reserve, _amount);
  }

  function _transfer(
    address _destination,
    address _reserve,
    uint256 _amount
=======
  function transferFundsBackInternal(
    address reserve,
    address destination,
    uint256 amount
  ) internal {
    transferInternal(destination, reserve, amount);
  }

  function transferInternal(
    address destination,
    address reserve,
    uint256 amount
>>>>>>> 579f38e8
  ) internal {
    IERC20(reserve).safeTransfer(destination, amount);
  }
}<|MERGE_RESOLUTION|>--- conflicted
+++ resolved
@@ -20,20 +20,6 @@
 
   receive() external payable {}
 
-<<<<<<< HEAD
-  function _transferFundsBack(
-    address _reserve,
-    address _destination,
-    uint256 _amount
-  ) internal {
-    _transfer(_destination, _reserve, _amount);
-  }
-
-  function _transfer(
-    address _destination,
-    address _reserve,
-    uint256 _amount
-=======
   function transferFundsBackInternal(
     address reserve,
     address destination,
@@ -46,7 +32,6 @@
     address destination,
     address reserve,
     uint256 amount
->>>>>>> 579f38e8
   ) internal {
     IERC20(reserve).safeTransfer(destination, amount);
   }
