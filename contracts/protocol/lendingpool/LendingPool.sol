--- conflicted
+++ resolved
@@ -136,7 +136,15 @@
     bytes32 permitR,
     bytes32 permitS
   ) external override {
-    IERC20WithPermit(asset).permit(msg.sender, address(this), amount, deadline, permitV, permitR, permitS);
+    IERC20WithPermit(asset).permit(
+      msg.sender,
+      address(this),
+      amount,
+      deadline,
+      permitV,
+      permitR,
+      permitS
+    );
     _executeDeposit(asset, amount, onBehalfOf, referralCode);
   }
 
@@ -156,47 +164,7 @@
     uint256 amount,
     address to
   ) external override whenNotPaused returns (uint256) {
-<<<<<<< HEAD
-    DataTypes.ReserveData storage reserve = _reserves[asset];
-
-    address aToken = reserve.aTokenAddress;
-
-    uint256 userBalance = IAToken(aToken).balanceOf(msg.sender);
-
-    uint256 amountToWithdraw = amount;
-
-    if (amount == type(uint256).max) {
-      amountToWithdraw = userBalance;
-    }
-
-    ValidationLogic.validateWithdraw(reserve, amountToWithdraw, userBalance);
-
-    reserve.updateState();
-
-    reserve.updateInterestRates(asset, aToken, 0, amountToWithdraw);
-
-    if (amountToWithdraw == userBalance) {
-      _usersConfig[msg.sender].setUsingAsCollateral(reserve.id, false);
-      emit ReserveUsedAsCollateralDisabled(asset, msg.sender);
-    }
-
-    IAToken(aToken).burn(msg.sender, to, amountToWithdraw, reserve.liquidityIndex);
-
-    ValidationLogic.validateHealthFactor(
-      msg.sender,
-      _reserves,
-      _usersConfig[msg.sender],
-      _reservesList,
-      _reservesCount,
-      _addressesProvider.getPriceOracle()
-    );
-
-    emit Withdraw(asset, msg.sender, to, amountToWithdraw);
-
-    return amountToWithdraw;
-=======
     return _executeWithdraw(asset, amount, to);
->>>>>>> 759e163c
   }
 
   /**
@@ -283,7 +251,15 @@
     bytes32 permitR,
     bytes32 permitS
   ) external override returns (uint256) {
-    IERC20WithPermit(asset).permit(msg.sender, address(this), amount, deadline, permitV, permitR, permitS);
+    IERC20WithPermit(asset).permit(
+      msg.sender,
+      address(this),
+      amount,
+      deadline,
+      permitV,
+      permitR,
+      permitS
+    );
     return _executeRepay(asset, amount, rateMode, onBehalfOf);
   }
 
@@ -971,27 +947,27 @@
       amountToWithdraw = userBalance;
     }
 
-    ValidationLogic.validateWithdraw(
-      asset,
-      amountToWithdraw,
-      userBalance,
+    ValidationLogic.validateWithdraw(reserve, amountToWithdraw, userBalance);
+
+    reserve.updateState();
+
+    reserve.updateInterestRates(asset, aToken, 0, amountToWithdraw);
+
+    if (amountToWithdraw == userBalance) {
+      _usersConfig[msg.sender].setUsingAsCollateral(reserve.id, false);
+      emit ReserveUsedAsCollateralDisabled(asset, msg.sender);
+    }
+
+    IAToken(aToken).burn(msg.sender, to, amountToWithdraw, reserve.liquidityIndex);
+
+    ValidationLogic.validateHealthFactor(
+      msg.sender,
       _reserves,
       _usersConfig[msg.sender],
       _reservesList,
       _reservesCount,
       _addressesProvider.getPriceOracle()
     );
-
-    reserve.updateState();
-
-    reserve.updateInterestRates(asset, aToken, 0, amountToWithdraw);
-
-    if (amountToWithdraw == userBalance) {
-      _usersConfig[msg.sender].setUsingAsCollateral(reserve.id, false);
-      emit ReserveUsedAsCollateralDisabled(asset, msg.sender);
-    }
-
-    IAToken(aToken).burn(msg.sender, to, amountToWithdraw, reserve.liquidityIndex);
 
     emit Withdraw(asset, msg.sender, to, amountToWithdraw);
 
