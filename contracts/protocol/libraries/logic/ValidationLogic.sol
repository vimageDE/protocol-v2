--- conflicted
+++ resolved
@@ -512,14 +512,9 @@
     mapping(uint256 => address) storage reserves,
     uint256 reservesCount,
     address oracle
-<<<<<<< HEAD
-  ) internal view {
+  ) external view {
     DataTypes.ReserveData memory reserve = reservesData[collateral];
     (, , uint256 ltv, uint256 liquidationThreshold, uint256 healthFactor) =
-=======
-  ) external view {
-    (, , , , uint256 healthFactor) =
->>>>>>> 4b12f191
       GenericLogic.calculateUserAccountData(
         from,
         reservesData,
