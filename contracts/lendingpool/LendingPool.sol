// SPDX-License-Identifier: agpl-3.0
pragma solidity ^0.6.8;
pragma experimental ABIEncoderV2;

import {SafeMath} from '@openzeppelin/contracts/math/SafeMath.sol';
import {IERC20} from '@openzeppelin/contracts/token/ERC20/IERC20.sol';
import {
  VersionedInitializable
} from '../libraries/openzeppelin-upgradeability/VersionedInitializable.sol';
import {ILendingPoolAddressesProvider} from '../interfaces/ILendingPoolAddressesProvider.sol';
import {IAToken} from '../tokenization/interfaces/IAToken.sol';
import {Helpers} from '../libraries/helpers/Helpers.sol';
import {Errors} from '../libraries/helpers/Errors.sol';
import {WadRayMath} from '../libraries/math/WadRayMath.sol';
import {PercentageMath} from '../libraries/math/PercentageMath.sol';
import {ReserveLogic} from '../libraries/logic/ReserveLogic.sol';
import {GenericLogic} from '../libraries/logic/GenericLogic.sol';
import {ValidationLogic} from '../libraries/logic/ValidationLogic.sol';
import {ReserveConfiguration} from '../libraries/configuration/ReserveConfiguration.sol';
import {UserConfiguration} from '../libraries/configuration/UserConfiguration.sol';
import {IStableDebtToken} from '../tokenization/interfaces/IStableDebtToken.sol';
import {IVariableDebtToken} from '../tokenization/interfaces/IVariableDebtToken.sol';
import {DebtTokenBase} from '../tokenization/base/DebtTokenBase.sol';
import {IFlashLoanReceiver} from '../flashloan/interfaces/IFlashLoanReceiver.sol';
import {LendingPoolLiquidationManager} from './LendingPoolLiquidationManager.sol';
import {IPriceOracleGetter} from '../interfaces/IPriceOracleGetter.sol';
import {SafeERC20} from '@openzeppelin/contracts/token/ERC20/SafeERC20.sol';
import {ILendingPool} from '../interfaces/ILendingPool.sol';
/**
 * @title LendingPool contract
 * @notice Implements the actions of the LendingPool, and exposes accessory methods to fetch the users and reserve data
 * @author Aave
 **/

contract LendingPool is VersionedInitializable, ILendingPool {
  using SafeMath for uint256;
  using WadRayMath for uint256;
  using PercentageMath for uint256;
  using ReserveLogic for ReserveLogic.ReserveData;
  using ReserveConfiguration for ReserveConfiguration.Map;
  using UserConfiguration for UserConfiguration.Map;
  using SafeERC20 for IERC20;

  //main configuration parameters
  uint256 public constant REBALANCE_DOWN_RATE_DELTA = (1e27) / 5;
  uint256 public constant MAX_STABLE_RATE_BORROW_SIZE_PERCENT = 25;
  uint256 public constant FLASHLOAN_PREMIUM_TOTAL = 9;

  ILendingPoolAddressesProvider internal _addressesProvider;

  mapping(address => ReserveLogic.ReserveData) internal _reserves;
  mapping(address => UserConfiguration.Map) internal _usersConfig;

  address[] internal _reservesList;

  bool internal _flashLiquidationLocked;

  /**
   * @dev only lending pools configurator can use functions affected by this modifier
   **/
  modifier onlyLendingPoolConfigurator {
    require(
      _addressesProvider.getLendingPoolConfigurator() == msg.sender,
      Errors.CALLER_NOT_LENDING_POOL_CONFIGURATOR
    );
    _;
  }

  uint256 public constant UINT_MAX_VALUE = uint256(-1);

  uint256 public constant LENDINGPOOL_REVISION = 0x2;

  function getRevision() internal override pure returns (uint256) {
    return LENDINGPOOL_REVISION;
  }

  /**
   * @dev this function is invoked by the proxy contract when the LendingPool contract is added to the
   * AddressesProvider.
   * @param provider the address of the LendingPoolAddressesProvider registry
   **/
  function initialize(ILendingPoolAddressesProvider provider) public initializer {
    _addressesProvider = provider;
  }

  /**
   * @dev deposits The underlying asset into the reserve. A corresponding amount of the overlying asset (aTokens)
   * is minted.
   * @param asset the address of the reserve
   * @param amount the amount to be deposited
   * @param referralCode integrators are assigned a referral code and can potentially receive rewards.
   **/
  function deposit(
    address asset,
    uint256 amount,
    address onBehalfOf,
    uint16 referralCode
  ) external override {
    ReserveLogic.ReserveData storage reserve = _reserves[asset];

    ValidationLogic.validateDeposit(reserve, amount);

    address aToken = reserve.aTokenAddress;

    reserve.updateCumulativeIndexesAndTimestamp();
    reserve.updateInterestRates(asset, aToken, amount, 0);

    bool isFirstDeposit = IAToken(aToken).balanceOf(onBehalfOf) == 0;
    if (isFirstDeposit) {
      _usersConfig[onBehalfOf].setUsingAsCollateral(reserve.id, true);
    }

    IAToken(aToken).mint(onBehalfOf, amount, reserve.liquidityIndex);

    //transfer to the aToken contract
    IERC20(asset).safeTransferFrom(msg.sender, aToken, amount);

    emit Deposit(asset, msg.sender, onBehalfOf, amount, referralCode);
  }

  /**
   * @dev withdraws the _reserves of user.
   * @param asset the address of the reserve
   * @param amount the underlying amount to be redeemed
   **/
  function withdraw(address asset, uint256 amount) external override {
    ReserveLogic.ReserveData storage reserve = _reserves[asset];

    address aToken = reserve.aTokenAddress;

    uint256 userBalance = IAToken(aToken).balanceOf(msg.sender);

    uint256 amountToWithdraw = amount;

    //if amount is equal to uint(-1), the user wants to redeem everything
    if (amount == UINT_MAX_VALUE) {
      amountToWithdraw = userBalance;
    }

    ValidationLogic.validateWithdraw(
      asset,
      aToken,
      amountToWithdraw,
      userBalance,
      _reserves,
      _usersConfig[msg.sender],
      _reservesList,
      _addressesProvider.getPriceOracle()
    );

    reserve.updateCumulativeIndexesAndTimestamp();

    reserve.updateInterestRates(asset, aToken, 0, amountToWithdraw);

    if (amountToWithdraw == userBalance) {
      _usersConfig[msg.sender].setUsingAsCollateral(reserve.id, false);
    }

    IAToken(aToken).burn(msg.sender, msg.sender, amountToWithdraw, reserve.liquidityIndex);

    emit Withdraw(asset, msg.sender, amount);
  }

  /**
   * @dev Allows users to borrow a specific amount of the reserve currency, provided that the borrower
   * already deposited enough collateral.
   * @param asset the address of the reserve
   * @param amount the amount to be borrowed
   * @param interestRateMode the interest rate mode at which the user wants to borrow. Can be 0 (STABLE) or 1 (VARIABLE)
   * @param referralCode a referral code for integrators
   **/
  function borrow(
    address asset,
    uint256 amount,
    uint256 interestRateMode,
    uint16 referralCode
  ) external override {
    _executeBorrow(
      ExecuteBorrowParams(
        asset,
        msg.sender,
        amount,
        interestRateMode,
        _reserves[asset].aTokenAddress,
        referralCode,
        true
      )
    );
  }

  /**
   * @notice repays a borrow on the specific reserve, for the specified amount (or for the whole amount, if uint256(-1) is specified).
   * @dev the target user is defined by onBehalfOf. If there is no repayment on behalf of another account,
   * onBehalfOf must be equal to msg.sender.
   * @param asset the address of the reserve on which the user borrowed
   * @param amount the amount to repay, or uint256(-1) if the user wants to repay everything
   * @param onBehalfOf the address for which msg.sender is repaying.
   **/
  function repay(
    address asset,
    uint256 amount,
    uint256 rateMode,
    address onBehalfOf
  ) external override {
    _executeRepay(asset, msg.sender, amount, rateMode, onBehalfOf);
  }

  function _executeRepay(
    address asset,
    address user,
    uint256 amount,
    uint256 rateMode,
    address onBehalfOf
  ) internal {
    ReserveLogic.ReserveData storage reserve = _reserves[asset];

    (uint256 stableDebt, uint256 variableDebt) = Helpers.getUserCurrentDebt(onBehalfOf, reserve);

    ReserveLogic.InterestRateMode interestRateMode = ReserveLogic.InterestRateMode(rateMode);

    //default to max amount
    uint256 paybackAmount = interestRateMode == ReserveLogic.InterestRateMode.STABLE
      ? stableDebt
      : variableDebt;

    if (amount != UINT_MAX_VALUE && amount < paybackAmount) {
      paybackAmount = amount;
    }

    ValidationLogic.validateRepay(
      reserve,
      amount,
      interestRateMode,
      onBehalfOf,
      stableDebt,
      variableDebt
    );

    reserve.updateCumulativeIndexesAndTimestamp();

    address debtTokenAddress = interestRateMode == ReserveLogic.InterestRateMode.STABLE ? reserve.stableDebtTokenAddress : reserve.variableDebtTokenAddress;
    _mintToReserveTreasury(reserve, onBehalfOf, debtTokenAddress);

    //burns an equivalent amount of debt tokens
    if (interestRateMode == ReserveLogic.InterestRateMode.STABLE) {
      IStableDebtToken(reserve.stableDebtTokenAddress).burn(onBehalfOf, paybackAmount);
    } else {
      IVariableDebtToken(reserve.variableDebtTokenAddress).burn(onBehalfOf, paybackAmount);
    }

    address aToken = reserve.aTokenAddress;
    reserve.updateInterestRates(asset, aToken, paybackAmount, 0);

    if (stableDebt.add(variableDebt).sub(paybackAmount) == 0) {
      _usersConfig[onBehalfOf].setBorrowing(reserve.id, false);
    }

    IERC20(asset).safeTransferFrom(user, aToken, paybackAmount);

    emit Repay(asset, onBehalfOf, user, paybackAmount);
  }

  /**
   * @dev borrowers can user this function to swap between stable and variable borrow rate modes.
   * @param asset the address of the reserve on which the user borrowed
   * @param rateMode the rate mode that the user wants to swap
   **/
  function swapBorrowRateMode(address asset, uint256 rateMode) external override {
    ReserveLogic.ReserveData storage reserve = _reserves[asset];

    (uint256 stableDebt, uint256 variableDebt) = Helpers.getUserCurrentDebt(msg.sender, reserve);

    ReserveLogic.InterestRateMode interestRateMode = ReserveLogic.InterestRateMode(rateMode);

    ValidationLogic.validateSwapRateMode(
      reserve,
      _usersConfig[msg.sender],
      stableDebt,
      variableDebt,
      interestRateMode
    );

    reserve.updateCumulativeIndexesAndTimestamp();

    address debtTokenAddress = interestRateMode == ReserveLogic.InterestRateMode.STABLE ? reserve.stableDebtTokenAddress : reserve.variableDebtTokenAddress;
    _mintToReserveTreasury(reserve, msg.sender, debtTokenAddress);


    if (interestRateMode == ReserveLogic.InterestRateMode.STABLE) {
      //burn stable rate tokens, mint variable rate tokens
      IStableDebtToken(reserve.stableDebtTokenAddress).burn(msg.sender, stableDebt);
      IVariableDebtToken(reserve.variableDebtTokenAddress).mint(msg.sender, stableDebt);
    } else {
      //do the opposite
      IVariableDebtToken(reserve.variableDebtTokenAddress).burn(msg.sender, variableDebt);
      IStableDebtToken(reserve.stableDebtTokenAddress).mint(
        msg.sender,
        variableDebt,
        reserve.currentStableBorrowRate
      );
    }

    reserve.updateInterestRates(asset, reserve.aTokenAddress, 0, 0);

    emit Swap(asset, msg.sender);
  }

  /**
   * @dev rebalances the stable interest rate of a user if current liquidity rate > user stable rate.
   * this is regulated by Aave to ensure that the protocol is not abused, and the user is paying a fair
   * rate. Anyone can call this function.
   * @param asset the address of the reserve
   * @param user the address of the user to be rebalanced
   **/
  function rebalanceStableBorrowRate(address asset, address user) external override {
    ReserveLogic.ReserveData storage reserve = _reserves[asset];

    IStableDebtToken stableDebtToken = IStableDebtToken(reserve.stableDebtTokenAddress);

    uint256 stableBorrowBalance = IERC20(address(stableDebtToken)).balanceOf(user);

    // user must be borrowing on asset at a stable rate
    require(stableBorrowBalance > 0, Errors.NOT_ENOUGH_STABLE_BORROW_BALANCE);

    uint256 rebalanceDownRateThreshold = WadRayMath.ray().add(REBALANCE_DOWN_RATE_DELTA).rayMul(
      reserve.currentStableBorrowRate
    );

    //1. user stable borrow rate is below the current liquidity rate. The loan needs to be rebalanced,
    //as this situation can be abused (user putting back the borrowed liquidity in the same reserve to earn on it)
    //2. user stable rate is above the market avg borrow rate of a certain delta, and utilization rate is low.
    //In this case, the user is paying an interest that is too high, and needs to be rescaled down.

    uint256 userStableRate = stableDebtToken.getUserStableRate(user);

    require(
      userStableRate < reserve.currentLiquidityRate || userStableRate > rebalanceDownRateThreshold,
      Errors.INTEREST_RATE_REBALANCE_CONDITIONS_NOT_MET
    );

    //burn old debt tokens, mint new ones

    reserve.updateCumulativeIndexesAndTimestamp();

    _mintToReserveTreasury(reserve, user, address(stableDebtToken));


    stableDebtToken.burn(user, stableBorrowBalance);
    stableDebtToken.mint(user, stableBorrowBalance, reserve.currentStableBorrowRate);

    reserve.updateInterestRates(asset, reserve.aTokenAddress, 0, 0);

    emit RebalanceStableBorrowRate(asset, user);

    return;
  }

  /**
   * @dev allows depositors to enable or disable a specific deposit as collateral.
   * @param asset the address of the reserve
   * @param useAsCollateral true if the user wants to user the deposit as collateral, false otherwise.
   **/
  function setUserUseReserveAsCollateral(address asset, bool useAsCollateral) external override {
    ReserveLogic.ReserveData storage reserve = _reserves[asset];

    ValidationLogic.validateSetUseReserveAsCollateral(
      reserve,
      asset,
      _reserves,
      _usersConfig[msg.sender],
      _reservesList,
      _addressesProvider.getPriceOracle()
    );

    _usersConfig[msg.sender].setUsingAsCollateral(reserve.id, useAsCollateral);

    if (useAsCollateral) {
      emit ReserveUsedAsCollateralEnabled(asset, msg.sender);
    } else {
      emit ReserveUsedAsCollateralDisabled(asset, msg.sender);
    }
  }

  /**
   * @dev users can invoke this function to liquidate an undercollateralized position.
   * @param asset the address of the collateral to liquidated
   * @param asset the address of the principal reserve
   * @param user the address of the borrower
   * @param purchaseAmount the amount of principal that the liquidator wants to repay
   * @param receiveAToken true if the liquidators wants to receive the aTokens, false if
   * he wants to receive the underlying asset directly
   **/
  function liquidationCall(
    address collateral,
    address asset,
    address user,
    uint256 purchaseAmount,
    bool receiveAToken
  ) external override {
    address liquidationManager = _addressesProvider.getLendingPoolLiquidationManager();

    //solium-disable-next-line
    (bool success, bytes memory result) = liquidationManager.delegatecall(
      abi.encodeWithSignature(
        'liquidationCall(address,address,address,uint256,bool)',
        collateral,
        asset,
        user,
        purchaseAmount,
        receiveAToken
      )
    );
    require(success, Errors.LIQUIDATION_CALL_FAILED);

    (uint256 returnCode, string memory returnMessage) = abi.decode(result, (uint256, string));

    if (returnCode != 0) {
      //error found
      revert(string(abi.encodePacked(returnMessage)));
    }
  }

  struct FlashLoanLocalVars {
    uint256 premium;
    uint256 amountPlusPremium;
    uint256 amountPlusPremiumInETH;
    uint256 receiverBalance;
    uint256 receiverAllowance;
    uint256 availableBalance;
    uint256 assetPrice;
    IFlashLoanReceiver receiver;
    address aTokenAddress;
    address oracle;
  }

  /**
   * @dev flashes the underlying collateral on an user to swap for the owed asset and repay
   * - Both the owner of the position and other liquidators can execute it
   * - The owner can repay with his collateral at any point, no matter the health factor
   * - Other liquidators can only use this function below 1 HF. To liquidate 50% of the debt > HF 0.98 or the whole below
   * @param collateral The address of the collateral asset
   * @param principal The address of the owed asset
   * @param user Address of the borrower
   * @param principalAmount Amount of the debt to repay. type(uint256).max to repay the maximum possible
   * @param receiver Address of the contract receiving the collateral to swap
   * @param params Variadic bytes param to pass with extra information to the receiver
   **/
  function repayWithCollateral(
    address collateral,
    address principal,
    address user,
    uint256 principalAmount,
    address receiver,
    bytes calldata params
  ) external override {
    require(!_flashLiquidationLocked, Errors.REENTRANCY_NOT_ALLOWED);
    _flashLiquidationLocked = true;

    address liquidationManager = _addressesProvider.getLendingPoolLiquidationManager();

    //solium-disable-next-line
    (bool success, bytes memory result) = liquidationManager.delegatecall(
      abi.encodeWithSignature(
        'repayWithCollateral(address,address,address,uint256,address,bytes)',
        collateral,
        principal,
        user,
        principalAmount,
        receiver,
        params
      )
    );
    require(success, Errors.FAILED_REPAY_WITH_COLLATERAL);

    (uint256 returnCode, string memory returnMessage) = abi.decode(result, (uint256, string));

    if (returnCode != 0) {
      revert(string(abi.encodePacked(returnMessage)));
    }

    _flashLiquidationLocked = false;
  }

  /**
   * @dev allows smartcontracts to access the liquidity of the pool within one transaction,
   * as long as the amount taken plus a fee is returned. NOTE There are security concerns for developers of flashloan receiver contracts
   * that must be kept into consideration. For further details please visit https://developers.aave.com
   * @param receiverAddress The address of the contract receiving the funds. The receiver should implement the IFlashLoanReceiver interface.
   * @param asset The address of the principal reserve
   * @param amount The amount requested for this flashloan
   * @param mode Type of the debt to open if the flash loan is not returned. 0 -> Don't open any debt, just revert, 1 -> stable, 2 -> variable
   * @param params Variadic packed params to pass to the receiver as extra information
   * @param referralCode Referral code of the flash loan
   **/
  function flashLoan(
    address receiverAddress,
    address asset,
    uint256 amount,
    uint256 mode,
    bytes calldata params,
    uint16 referralCode
  ) external override {
    ReserveLogic.ReserveData storage reserve = _reserves[asset];
    FlashLoanLocalVars memory vars;

    vars.aTokenAddress = reserve.aTokenAddress;

    vars.premium = amount.mul(FLASHLOAN_PREMIUM_TOTAL).div(10000);

    ValidationLogic.validateFlashloan(mode, vars.premium);

    ReserveLogic.InterestRateMode debtMode = ReserveLogic.InterestRateMode(mode);

    vars.receiver = IFlashLoanReceiver(receiverAddress);

    //transfer funds to the receiver
    IAToken(vars.aTokenAddress).transferUnderlyingTo(receiverAddress, amount);

    //execute action of the receiver
    vars.receiver.executeOperation(asset, amount, vars.premium, params);

    vars.amountPlusPremium = amount.add(vars.premium);

    if (debtMode == ReserveLogic.InterestRateMode.NONE) {
      IERC20(asset).transferFrom(receiverAddress, vars.aTokenAddress, vars.amountPlusPremium);

      reserve.updateCumulativeIndexesAndTimestamp();
      reserve.cumulateToLiquidityIndex(IERC20(vars.aTokenAddress).totalSupply(), vars.premium);
      reserve.updateInterestRates(asset, vars.aTokenAddress, vars.premium, 0);

      emit FlashLoan(receiverAddress, asset, amount, vars.premium, referralCode);
    } else {
      // If the transfer didn't succeed, the receiver either didn't return the funds, or didn't approve the transfer.
      _executeBorrow(
        ExecuteBorrowParams(
          asset,
          msg.sender,
          vars.amountPlusPremium.sub(vars.availableBalance),
          mode,
          vars.aTokenAddress,
          referralCode,
          false
        )
      );
    }
  }

  /**
   * @dev accessory functions to fetch data from the core contract
   **/

  function getReserveConfigurationData(address asset)
    external
    override
    view
    returns (
      uint256 decimals,
      uint256 ltv,
      uint256 liquidationThreshold,
      uint256 liquidationBonus,
      uint256 reserveFactor,
      address interestRateStrategyAddress,
      bool usageAsCollateralEnabled,
      bool borrowingEnabled,
      bool stableBorrowRateEnabled,
      bool isActive,
      bool isFreezed
    )
  {
    ReserveLogic.ReserveData storage reserve = _reserves[asset];

    return (
      reserve.configuration.getDecimals(),
      reserve.configuration.getLtv(),
      reserve.configuration.getLiquidationThreshold(),
      reserve.configuration.getLiquidationBonus(),
      reserve.configuration.getReserveFactor(),
      reserve.interestRateStrategyAddress,
      reserve.configuration.getLtv() != 0,
      reserve.configuration.getBorrowingEnabled(),
      reserve.configuration.getStableRateBorrowingEnabled(),
      reserve.configuration.getActive(),
      reserve.configuration.getFrozen()
    );
  }

  function getReserveTokensAddresses(address asset)
    external
    override
    view
    returns (
      address aTokenAddress,
      address stableDebtTokenAddress,
      address variableDebtTokenAddress
    )
  {
    ReserveLogic.ReserveData storage reserve = _reserves[asset];

    return (
      reserve.aTokenAddress,
      reserve.stableDebtTokenAddress,
      reserve.variableDebtTokenAddress
    );
  }

  function getReserveData(address asset)
    external
    override
    view
    returns (
      uint256 availableLiquidity,
      uint256 totalBorrowsStable,
      uint256 totalBorrowsVariable,
      uint256 liquidityRate,
      uint256 variableBorrowRate,
      uint256 stableBorrowRate,
      uint256 averageStableBorrowRate,
      uint256 liquidityIndex,
      uint256 variableBorrowIndex,
      uint40 lastUpdateTimestamp
    )
  {
    ReserveLogic.ReserveData memory reserve = _reserves[asset];
    return (
      IERC20(asset).balanceOf(reserve.aTokenAddress),
      IERC20(reserve.stableDebtTokenAddress).totalSupply(),
      IERC20(reserve.variableDebtTokenAddress).totalSupply(),
      reserve.currentLiquidityRate,
      reserve.currentVariableBorrowRate,
      reserve.currentStableBorrowRate,
      IStableDebtToken(reserve.stableDebtTokenAddress).getAverageStableRate(),
      reserve.liquidityIndex,
      reserve.variableBorrowIndex,
      reserve.lastUpdateTimestamp
    );
  }

  function getUserAccountData(address user)
    external
    override
    view
    returns (
      uint256 totalCollateralETH,
      uint256 totalBorrowsETH,
      uint256 availableBorrowsETH,
      uint256 currentLiquidationThreshold,
      uint256 ltv,
      uint256 healthFactor
    )
  {
    (
      totalCollateralETH,
      totalBorrowsETH,
      ltv,
      currentLiquidationThreshold,
      healthFactor
    ) = GenericLogic.calculateUserAccountData(
      user,
      _reserves,
      _usersConfig[user],
      _reservesList,
      _addressesProvider.getPriceOracle()
    );

    availableBorrowsETH = GenericLogic.calculateAvailableBorrowsETH(
      totalCollateralETH,
      totalBorrowsETH,
      ltv
    );
  }

  function getUserReserveData(address asset, address user)
    external
    override
    view
    returns (
      uint256 currentATokenBalance,
      uint256 currentStableDebt,
      uint256 currentVariableDebt,
      uint256 principalStableDebt,
      uint256 principalVariableDebt,
      uint256 scaledVariableDebt,
      uint256 stableBorrowRate,
      uint256 liquidityRate,
      uint40 stableRateLastUpdated,
      bool usageAsCollateralEnabled
    )
  {
    ReserveLogic.ReserveData storage reserve = _reserves[asset];

    currentATokenBalance = IERC20(reserve.aTokenAddress).balanceOf(user);
    (currentStableDebt, currentVariableDebt) = Helpers.getUserCurrentDebt(user, reserve);
    (principalStableDebt, principalVariableDebt) = Helpers.getUserPrincipalDebt(user, reserve);
    scaledVariableDebt = IVariableDebtToken(reserve.variableDebtTokenAddress).scaledBalanceOf(user);
    liquidityRate = reserve.currentLiquidityRate;
    stableBorrowRate = IStableDebtToken(reserve.stableDebtTokenAddress).getUserStableRate(user);
    stableRateLastUpdated = IStableDebtToken(reserve.stableDebtTokenAddress).getUserLastUpdated(
      user
    );
<<<<<<< HEAD
    usageAsCollateralEnabled = _usersConfig[user].isUsingAsCollateral(reserve.index);
=======
    usageAsCollateralEnabled = _usersConfig[user].isUsingAsCollateral(reserve.id);
    variableBorrowIndex = IVariableDebtToken(reserve.variableDebtTokenAddress).getUserIndex(user);
>>>>>>> f3856bac
  }

  function getReserves() external override view returns (address[] memory) {
    return _reservesList;
  }

  receive() external payable {
    revert();
  }

  /**
   * @dev initializes a reserve
   * @param asset the address of the reserve
   * @param aTokenAddress the address of the overlying aToken contract
   * @param interestRateStrategyAddress the address of the interest rate strategy contract
   **/
  function initReserve(
    address asset,
    address aTokenAddress,
    address stableDebtAddress,
    address variableDebtAddress,
    address interestRateStrategyAddress
  ) external override onlyLendingPoolConfigurator {
    _reserves[asset].init(
      aTokenAddress,
      stableDebtAddress,
      variableDebtAddress,
      interestRateStrategyAddress
    );
    _addReserveToList(asset);
  }

  /**
   * @dev updates the address of the interest rate strategy contract
   * @param asset the address of the reserve
   * @param rateStrategyAddress the address of the interest rate strategy contract
   **/

  function setReserveInterestRateStrategyAddress(address asset, address rateStrategyAddress)
    external
    override
    onlyLendingPoolConfigurator
  {
    _reserves[asset].interestRateStrategyAddress = rateStrategyAddress;
  }

  function setConfiguration(address asset, uint256 configuration)
    external
    override
    onlyLendingPoolConfigurator
  {
    _reserves[asset].configuration.data = configuration;
  }

  function getConfiguration(address asset)
    external
    override
    view
    returns (ReserveConfiguration.Map memory)
  {
    return _reserves[asset].configuration;
  }

  // internal functions

  struct ExecuteBorrowParams {
    address asset;
    address user;
    uint256 amount;
    uint256 interestRateMode;
    address aTokenAddress;
    uint16 referralCode;
    bool releaseUnderlying;
  }

  /**
   * @dev Internal function to execute a borrowing action, allowing to transfer or not the underlying
   * @param vars Input struct for the borrowing action, in order to avoid STD errors
   **/
  function _executeBorrow(ExecuteBorrowParams memory vars) internal {
    
    ReserveLogic.ReserveData storage reserve = _reserves[vars.asset];
    UserConfiguration.Map storage userConfig = _usersConfig[msg.sender];

    address oracle = _addressesProvider.getPriceOracle();

    uint256 amountInETH = IPriceOracleGetter(oracle).getAssetPrice(vars.asset).mul(vars.amount).div(
      10**reserve.configuration.getDecimals()
    );

    ValidationLogic.validateBorrow(
      reserve,
      vars.asset,
      vars.amount,
      amountInETH,
      vars.interestRateMode,
      MAX_STABLE_RATE_BORROW_SIZE_PERCENT,
      _reserves,
      userConfig,
      _reservesList,
      oracle
    );

<<<<<<< HEAD

    uint256 reserveIndex = reserve.index;

=======
    uint256 reserveIndex = reserve.id;
>>>>>>> f3856bac
    if (!userConfig.isBorrowing(reserveIndex)) {
      userConfig.setBorrowing(reserveIndex, true);
    }

<<<<<<< HEAD
    address debtTokenAddress = ReserveLogic.InterestRateMode(vars.interestRateMode) == ReserveLogic.InterestRateMode.STABLE ? 
        reserve.stableDebtTokenAddress 
        : 
        reserve.variableDebtTokenAddress;


=======
>>>>>>> f3856bac
    reserve.updateCumulativeIndexesAndTimestamp();

    _mintToReserveTreasury(reserve, vars.user, debtTokenAddress);

    //caching the current stable borrow rate
    uint256 currentStableRate = 0;

    if (
      ReserveLogic.InterestRateMode(vars.interestRateMode) == ReserveLogic.InterestRateMode.STABLE
    ) {
      currentStableRate = reserve.currentStableBorrowRate;

      IStableDebtToken(debtTokenAddress).mint(
        vars.user,
        vars.amount,
        currentStableRate
      );
    } else {
      IVariableDebtToken(debtTokenAddress).mint(vars.user, vars.amount);
    }

    reserve.updateInterestRates(
      vars.asset,
      vars.aTokenAddress,
      0,
      vars.releaseUnderlying ? vars.amount : 0
    );

    if (vars.releaseUnderlying) {
      IAToken(vars.aTokenAddress).transferUnderlyingTo(msg.sender, vars.amount);
    }

    emit Borrow(
      vars.asset,
      msg.sender,
      vars.amount,
      vars.interestRateMode,
      ReserveLogic.InterestRateMode(vars.interestRateMode) == ReserveLogic.InterestRateMode.STABLE
        ? currentStableRate
        : reserve.currentVariableBorrowRate,
      vars.referralCode
    );
  }

  /**
   * @dev adds a reserve to the array of the _reserves address
   **/
  function _addReserveToList(address asset) internal {
    bool reserveAlreadyAdded = false;
    for (uint256 i = 0; i < _reservesList.length; i++)
      if (_reservesList[i] == asset) {
        reserveAlreadyAdded = true;
      }
    if (!reserveAlreadyAdded) {
      _reserves[asset].id = uint8(_reservesList.length);
      _reservesList.push(asset);
    }
  }

  /**
   * @dev returns the normalized income per unit of asset
   * @param asset the address of the reserve
   * @return the reserve normalized income
   */
  function getReserveNormalizedIncome(address asset) external override view returns (uint256) {
    return _reserves[asset].getNormalizedIncome();
  }

  /**
   * @dev returns the normalized variable debt per unit of asset
   * @param asset the address of the reserve
   * @return the reserve normalized debt
   */
  function getReserveNormalizedVariableDebt(address asset)
    external
    override
    view
    returns (uint256)
  {
    return _reserves[asset].getNormalizedDebt();
  }

  /**
   * @dev validate if a balance decrease for an asset is allowed
   * @param asset the address of the reserve
   * @param user the user related to the balance decrease
   * @param amount the amount being transferred/redeemed
   * @return true if the balance decrease can be allowed, false otherwise
   */
  function balanceDecreaseAllowed(
    address asset,
    address user,
    uint256 amount
  ) external override view returns (bool) {
    return
      GenericLogic.balanceDecreaseAllowed(
        asset,
        user,
        amount,
        _reserves,
        _usersConfig[user],
        _reservesList,
        _addressesProvider.getPriceOracle()
      );
  }

  /**
   * @dev returns the list of the initialized reserves
   **/
  function getReservesList() external view returns (address[] memory) {
    return _reservesList;
  }

  /**
   * @dev returns the addresses provider
   **/
  function getAddressesProvider() external view returns (ILendingPoolAddressesProvider) {
    return _addressesProvider;
  }

  function _mintToReserveTreasury(ReserveLogic.ReserveData storage reserve, address user, address debtTokenAddress) internal {
    
    uint256 reserveFactor = reserve.configuration.getReserveFactor();
    if(reserveFactor == 0) {
      return;
    }

    uint256 currentPrincipalBalance = DebtTokenBase(debtTokenAddress).principalBalanceOf(user);
    //calculating the interest accrued since the last borrow and minting the equivalent amount to the reserve factor
    if(currentPrincipalBalance > 0){

      uint256 balanceIncrease = IERC20(debtTokenAddress).balanceOf(user).sub(currentPrincipalBalance);

      uint256 amountForReserveFactor = balanceIncrease.percentMul(reserveFactor);

      IAToken(reserve.aTokenAddress).mintToReserve(amountForReserveFactor);      
    }    

  }
}<|MERGE_RESOLUTION|>--- conflicted
+++ resolved
@@ -678,7 +678,7 @@
       uint256 currentStableDebt,
       uint256 currentVariableDebt,
       uint256 principalStableDebt,
-      uint256 principalVariableDebt,
+      uint256 variableBorrowIndex,
       uint256 scaledVariableDebt,
       uint256 stableBorrowRate,
       uint256 liquidityRate,
@@ -697,12 +697,8 @@
     stableRateLastUpdated = IStableDebtToken(reserve.stableDebtTokenAddress).getUserLastUpdated(
       user
     );
-<<<<<<< HEAD
-    usageAsCollateralEnabled = _usersConfig[user].isUsingAsCollateral(reserve.index);
-=======
     usageAsCollateralEnabled = _usersConfig[user].isUsingAsCollateral(reserve.id);
     variableBorrowIndex = IVariableDebtToken(reserve.variableDebtTokenAddress).getUserIndex(user);
->>>>>>> f3856bac
   }
 
   function getReserves() external override view returns (address[] memory) {
@@ -806,26 +802,17 @@
       oracle
     );
 
-<<<<<<< HEAD
-
-    uint256 reserveIndex = reserve.index;
-
-=======
-    uint256 reserveIndex = reserve.id;
->>>>>>> f3856bac
-    if (!userConfig.isBorrowing(reserveIndex)) {
-      userConfig.setBorrowing(reserveIndex, true);
-    }
-
-<<<<<<< HEAD
+    uint256 reserveId = reserve.id;
+    if (!userConfig.isBorrowing(reserveId)) {
+      userConfig.setBorrowing(reserveId, true);
+    }
+
     address debtTokenAddress = ReserveLogic.InterestRateMode(vars.interestRateMode) == ReserveLogic.InterestRateMode.STABLE ? 
         reserve.stableDebtTokenAddress 
         : 
         reserve.variableDebtTokenAddress;
 
 
-=======
->>>>>>> f3856bac
     reserve.updateCumulativeIndexesAndTimestamp();
 
     _mintToReserveTreasury(reserve, vars.user, debtTokenAddress);
