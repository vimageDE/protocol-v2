--- conflicted
+++ resolved
@@ -28,20 +28,10 @@
 
     require(
       value <= (type(uint256).max - HALF_PERCENT) / percentage,
-      Errors.MULTIPLICATION_OVERFLOW
+      Errors.MATH_MULTIPLICATION_OVERFLOW
     );
 
-<<<<<<< HEAD
-    require(result / value == percentage, Errors.MATH_MULTIPLICATION_OVERFLOW);
-
-    result += HALF_PERCENT;
-
-    require(result >= HALF_PERCENT, Errors.MATH_ADDITION_OVERFLOW);
-
-    return result / PERCENTAGE_FACTOR;
-=======
     return (value * percentage + HALF_PERCENT) / PERCENTAGE_FACTOR;
->>>>>>> 6b26e39d
   }
 
   /**
@@ -54,20 +44,10 @@
     require(percentage != 0, Errors.MATH_DIVISION_BY_ZERO);
     uint256 halfPercentage = percentage / 2;
 
-<<<<<<< HEAD
-    uint256 result = value * PERCENTAGE_FACTOR;
-
-    require(result / PERCENTAGE_FACTOR == value, Errors.MATH_MULTIPLICATION_OVERFLOW);
-
-    result += halfPercentage;
-
-    require(result >= halfPercentage, Errors.MATH_ADDITION_OVERFLOW);
-=======
     require(
       value <= (type(uint256).max - halfPercentage) / PERCENTAGE_FACTOR,
-      Errors.MULTIPLICATION_OVERFLOW
+      Errors.MATH_MULTIPLICATION_OVERFLOW
     );
->>>>>>> 6b26e39d
 
     return (value * PERCENTAGE_FACTOR + halfPercentage) / percentage;
   }
