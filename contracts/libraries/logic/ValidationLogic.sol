// SPDX-License-Identifier: agpl-3.0
pragma solidity ^0.6.8;
pragma experimental ABIEncoderV2;

import {SafeMath} from '@openzeppelin/contracts/math/SafeMath.sol';
import {IERC20} from '@openzeppelin/contracts/token/ERC20/IERC20.sol';
import {ReserveLogic} from './ReserveLogic.sol';
import {GenericLogic} from './GenericLogic.sol';
import {WadRayMath} from '../math/WadRayMath.sol';
import {PercentageMath} from '../math/PercentageMath.sol';
import {SafeERC20} from '@openzeppelin/contracts/token/ERC20/SafeERC20.sol';
import {ReserveConfiguration} from '../configuration/ReserveConfiguration.sol';
import {UserConfiguration} from '../configuration/UserConfiguration.sol';
import {IPriceOracleGetter} from '../../interfaces/IPriceOracleGetter.sol';
import {Errors} from '../helpers/Errors.sol';
import {Helpers} from '../helpers/Helpers.sol';

/**
 * @title ReserveLogic library
 * @author Aave
 * @notice Implements functions to validate specific action on the protocol.
 */
library ValidationLogic {
  using ReserveLogic for ReserveLogic.ReserveData;
  using SafeMath for uint256;
  using WadRayMath for uint256;
  using PercentageMath for uint256;
  using SafeERC20 for IERC20;
  using ReserveConfiguration for ReserveConfiguration.Map;
  using UserConfiguration for UserConfiguration.Map;

  /**
   * @dev validates a deposit.
   * @param reserve the reserve state on which the user is depositing
   * @param amount the amount to be deposited
   */
  function validateDeposit(ReserveLogic.ReserveData storage reserve, uint256 amount) internal view {
    (bool isActive, bool isFreezed, , ) = reserve.configuration.getFlags();

    require(amount > 0, Errors.AMOUNT_NOT_GREATER_THAN_0);
    require(isActive, Errors.NO_ACTIVE_RESERVE);
    require(!isFreezed, Errors.NO_UNFREEZED_RESERVE);
  }

  /**
   * @dev validates a withdraw action.
   * @param reserveAddress the address of the reserve
   * @param aTokenAddress the address of the aToken for the reserve
   * @param amount the amount to be withdrawn
   * @param userBalance the balance of the user
   */
  function validateWithdraw(
    address reserveAddress,
    address aTokenAddress,
    uint256 amount,
    uint256 userBalance,
    mapping(address => ReserveLogic.ReserveData) storage reservesData,
    UserConfiguration.Map storage userConfig,
    address[] calldata reserves,
    address oracle
  ) external view {
    require(amount > 0, Errors.AMOUNT_NOT_GREATER_THAN_0);

    require(amount <= userBalance, Errors.NOT_ENOUGH_AVAILABLE_USER_BALANCE);

    require(
      GenericLogic.balanceDecreaseAllowed(
        reserveAddress,
        msg.sender,
        userBalance,
        reservesData,
        userConfig,
        reserves,
        oracle
      ),
      Errors.TRANSFER_NOT_ALLOWED
    );
  }

  struct ValidateBorrowLocalVars {
    uint256 principalBorrowBalance;
    uint256 currentLtv;
    uint256 currentLiquidationThreshold;
    uint256 requestedBorrowAmountETH;
    uint256 amountOfCollateralNeededETH;
    uint256 userCollateralBalanceETH;
    uint256 userBorrowBalanceETH;
    uint256 borrowBalanceIncrease;
    uint256 currentReserveStableRate;
    uint256 availableLiquidity;
    uint256 finalUserBorrowRate;
    uint256 healthFactor;
    ReserveLogic.InterestRateMode rateMode;
    bool healthFactorBelowThreshold;
    bool isActive;
    bool isFreezed;
    bool borrowingEnabled;
    bool stableRateBorrowingEnabled;
  }

  /**
   * @dev validates a borrow.
   * @param reserve the reserve state from which the user is borrowing
   * @param userAddress the address of the user
   * @param amount the amount to be borrowed
   * @param amountInETH the amount to be borrowed, in ETH
   * @param interestRateMode the interest rate mode at which the user is borrowing
   * @param maxStableLoanPercent the max amount of the liquidity that can be borrowed at stable rate, in percentage
   * @param reservesData the state of all the reserves
   * @param userConfig the state of the user for the specific reserve
   * @param reserves the addresses of all the active reserves
   * @param oracle the price oracle
   */

  function validateBorrow(
    ReserveLogic.ReserveData storage reserve,
    address userAddress,
    uint256 amount,
    uint256 amountInETH,
    uint256 interestRateMode,
    uint256 maxStableLoanPercent,
    mapping(address => ReserveLogic.ReserveData) storage reservesData,
    UserConfiguration.Map storage userConfig,
    address[] calldata reserves,
    address oracle
  ) external view {
    ValidateBorrowLocalVars memory vars;

    (
      vars.isActive,
      vars.isFreezed,
      vars.borrowingEnabled,
      vars.stableRateBorrowingEnabled
    ) = reserve.configuration.getFlags();

    require(vars.isActive, Errors.NO_ACTIVE_RESERVE);
    require(!vars.isFreezed, Errors.NO_UNFREEZED_RESERVE);

    require(vars.borrowingEnabled, Errors.BORROWING_NOT_ENABLED);

    //validate interest rate mode
    require(
      uint256(ReserveLogic.InterestRateMode.VARIABLE) == interestRateMode ||
        uint256(ReserveLogic.InterestRateMode.STABLE) == interestRateMode,
      Errors.INVALID_INTEREST_RATE_MODE_SELECTED
    );

    (
      vars.userCollateralBalanceETH,
      vars.userBorrowBalanceETH,
      vars.currentLtv,
      vars.currentLiquidationThreshold,
      vars.healthFactor
    ) = GenericLogic.calculateUserAccountData(
      userAddress,
      reservesData,
      userConfig,
      reserves,
      oracle
    );

    require(vars.userCollateralBalanceETH > 0, Errors.COLLATERAL_BALANCE_IS_0);

    require(
      vars.healthFactor > GenericLogic.HEALTH_FACTOR_LIQUIDATION_THRESHOLD,
      Errors.HEALTH_FACTOR_LOWER_THAN_LIQUIDATION_THRESHOLD
    );

    //add the current already borrowed amount to the amount requested to calculate the total collateral needed.
    vars.amountOfCollateralNeededETH = vars.userBorrowBalanceETH.add(amountInETH).percentDiv(
      vars.currentLtv
    ); //LTV is calculated in percentage

    require(
      vars.amountOfCollateralNeededETH <= vars.userCollateralBalanceETH,
      Errors.COLLATERAL_CANNOT_COVER_NEW_BORROW
    );

    /**
     * Following conditions need to be met if the user is borrowing at a stable rate:
     * 1. Reserve must be enabled for stable rate borrowing
     * 2. Users cannot borrow from the reserve if their collateral is (mostly) the same currency
     *    they are borrowing, to prevent abuses.
     * 3. Users will be able to borrow only a relatively small, configurable amount of the total
     *    liquidity
     **/

    if (vars.rateMode == ReserveLogic.InterestRateMode.STABLE) {
      //check if the borrow mode is stable and if stable rate borrowing is enabled on this reserve

      require(vars.stableRateBorrowingEnabled, Errors.STABLE_BORROWING_NOT_ENABLED);

      require(
        !userConfig.isUsingAsCollateral(reserve.id) ||
          reserve.configuration.getLtv() == 0 ||
          amount > IERC20(reserve.aTokenAddress).balanceOf(userAddress),
        Errors.CALLATERAL_SAME_AS_BORROWING_CURRENCY
      );

      //calculate the max available loan size in stable rate mode as a percentage of the
      //available liquidity
      uint256 maxLoanSizeStable = vars.availableLiquidity.percentMul(maxStableLoanPercent);

      require(amount <= maxLoanSizeStable, Errors.AMOUNT_BIGGER_THAN_MAX_LOAN_SIZE_STABLE);
    }
  }

  /**
   * @dev validates a repay.
   * @param reserve the reserve state from which the user is repaying
   * @param amountSent the amount sent for the repayment. Can be an actual value or uint(-1)
   * @param onBehalfOf the address of the user msg.sender is repaying for
   * @param stableDebt the borrow balance of the user
   * @param variableDebt the borrow balance of the user
   */
  function validateRepay(
    ReserveLogic.ReserveData storage reserve,
    uint256 amountSent,
    ReserveLogic.InterestRateMode rateMode,
    address onBehalfOf,
    uint256 stableDebt,
    uint256 variableDebt
  ) external view {
    bool isActive = reserve.configuration.getActive();

    require(isActive, Errors.NO_ACTIVE_RESERVE);

    require(amountSent > 0, Errors.AMOUNT_NOT_GREATER_THAN_0);

    require(
      (stableDebt > 0 &&
        ReserveLogic.InterestRateMode(rateMode) == ReserveLogic.InterestRateMode.STABLE) ||
        (variableDebt > 0 &&
          ReserveLogic.InterestRateMode(rateMode) == ReserveLogic.InterestRateMode.VARIABLE),
      Errors.NO_DEBT_OF_SELECTED_TYPE
    );

    require(
      amountSent != uint256(-1) || msg.sender == onBehalfOf,
      Errors.NO_EXPLICIT_AMOUNT_TO_REPAY_ON_BEHALF
    );
  }

  /**
   * @dev validates a swap of borrow rate mode.
   * @param reserve the reserve state on which the user is swapping the rate
   * @param userConfig the user reserves configuration
   * @param stableBorrowBalance the stable borrow balance of the user
   * @param variableBorrowBalance the stable borrow balance of the user
   * @param currentRateMode the rate mode of the borrow
   */
  function validateSwapRateMode(
    ReserveLogic.ReserveData storage reserve,
    UserConfiguration.Map storage userConfig,
    uint256 stableBorrowBalance,
    uint256 variableBorrowBalance,
    ReserveLogic.InterestRateMode currentRateMode
  ) external view {
    (bool isActive, bool isFreezed, , bool stableRateEnabled) = reserve.configuration.getFlags();

    require(isActive, Errors.NO_ACTIVE_RESERVE);
    require(!isFreezed, Errors.NO_UNFREEZED_RESERVE);

    if (currentRateMode == ReserveLogic.InterestRateMode.STABLE) {
      require(stableBorrowBalance > 0, Errors.NO_STABLE_RATE_LOAN_IN_RESERVE);
    } else if (currentRateMode == ReserveLogic.InterestRateMode.VARIABLE) {
      require(variableBorrowBalance > 0, Errors.NO_VARIABLE_RATE_LOAN_IN_RESERVE);
      /**
       * user wants to swap to stable, before swapping we need to ensure that
       * 1. stable borrow rate is enabled on the reserve
       * 2. user is not trying to abuse the reserve by depositing
       * more collateral than he is borrowing, artificially lowering
       * the interest rate, borrowing at variable, and switching to stable
       **/
      require(stableRateEnabled, Errors.STABLE_BORROWING_NOT_ENABLED);

      require(
        !userConfig.isUsingAsCollateral(reserve.id) ||
          reserve.configuration.getLtv() == 0 ||
          stableBorrowBalance.add(variableBorrowBalance) >
          IERC20(reserve.aTokenAddress).balanceOf(msg.sender),
        Errors.CALLATERAL_SAME_AS_BORROWING_CURRENCY
      );
    } else {
      revert(Errors.INVALID_INTEREST_RATE_MODE_SELECTED);
    }
  }

  /**
   * @dev validates the choice of a user of setting (or not) an asset as collateral
   * @param reserve the state of the reserve that the user is enabling or disabling as collateral
   * @param reserveAddress the address of the reserve
   * @param reservesData the data of all the reserves
   * @param userConfig the state of the user for the specific reserve
   * @param reserves the addresses of all the active reserves
   * @param oracle the price oracle
   */
  function validateSetUseReserveAsCollateral(
    ReserveLogic.ReserveData storage reserve,
    address reserveAddress,
    mapping(address => ReserveLogic.ReserveData) storage reservesData,
    UserConfiguration.Map storage userConfig,
    address[] calldata reserves,
    address oracle
  ) external view {
    uint256 underlyingBalance = IERC20(reserve.aTokenAddress).balanceOf(msg.sender);

    require(underlyingBalance > 0, Errors.UNDERLYING_BALANCE_NOT_GREATER_THAN_0);

    require(
      GenericLogic.balanceDecreaseAllowed(
        reserveAddress,
        msg.sender,
        underlyingBalance,
        reservesData,
        userConfig,
        reserves,
        oracle
      ),
      Errors.DEPOSIT_ALREADY_IN_USE
    );
  }

  /**
   * @dev validates a flashloan action
   * @param mode the flashloan mode (0 = classic flashloan, 1 = open a stable rate loan, 2 = open a variable rate loan)
   * @param premium the premium paid on the flashloan
   **/
  function validateFlashloan(uint256 mode, uint256 premium) internal pure {
    require(premium > 0, Errors.REQUESTED_AMOUNT_TOO_SMALL);
    require(mode <= uint256(ReserveLogic.InterestRateMode.VARIABLE), Errors.INVALID_FLASHLOAN_MODE);
  }

  /**
   * @dev Validates the liquidationCall() action
   * @param collateralReserve The reserve data of the collateral
   * @param principalReserve The reserve data of the principal
   * @param userConfig The user configuration
   * @param userHealthFactor The user's health factor
   * @param userStableDebt Total stable debt balance of the user
   * @param userVariableDebt Total variable debt balance of the user
   **/
  function validateLiquidationCall(
    ReserveLogic.ReserveData storage collateralReserve,
    ReserveLogic.ReserveData storage principalReserve,
    UserConfiguration.Map storage userConfig,
    uint256 userHealthFactor,
    uint256 userStableDebt,
    uint256 userVariableDebt
  ) internal view returns (uint256, string memory) {
    if (
      !collateralReserve.configuration.getActive() || !principalReserve.configuration.getActive()
    ) {
      return (uint256(Errors.CollateralManagerErrors.NO_ACTIVE_RESERVE), Errors.NO_ACTIVE_RESERVE);
    }

    if (userHealthFactor >= GenericLogic.HEALTH_FACTOR_LIQUIDATION_THRESHOLD) {
      return (
        uint256(Errors.CollateralManagerErrors.HEALTH_FACTOR_ABOVE_THRESHOLD),
        Errors.HEALTH_FACTOR_NOT_BELOW_THRESHOLD
      );
    }

    bool isCollateralEnabled = collateralReserve.configuration.getLiquidationThreshold() > 0 &&
      userConfig.isUsingAsCollateral(collateralReserve.id);

    //if collateral isn't enabled as collateral by user, it cannot be liquidated
    if (!isCollateralEnabled) {
      return (
        uint256(Errors.CollateralManagerErrors.COLLATERAL_CANNOT_BE_LIQUIDATED),
        Errors.COLLATERAL_CANNOT_BE_LIQUIDATED
      );
    }

    if (userStableDebt == 0 && userVariableDebt == 0) {
      return (
        uint256(Errors.CollateralManagerErrors.CURRRENCY_NOT_BORROWED),
        Errors.SPECIFIED_CURRENCY_NOT_BORROWED_BY_USER
      );
    }

    return (uint256(Errors.CollateralManagerErrors.NO_ERROR), Errors.NO_ERRORS);
  }

  /**
   * @dev Validates the repayWithCollateral() action
   * @param collateralReserve The reserve data of the collateral
   * @param principalReserve The reserve data of the principal
   * @param userConfig The user configuration
   * @param user The address of the user
   * @param userHealthFactor The user's health factor
   * @param userStableDebt Total stable debt balance of the user
   * @param userVariableDebt Total variable debt balance of the user
   **/
  function validateRepayWithCollateral(
    ReserveLogic.ReserveData storage collateralReserve,
    ReserveLogic.ReserveData storage principalReserve,
    UserConfiguration.Map storage userConfig,
    address user,
    uint256 userHealthFactor,
    uint256 userStableDebt,
    uint256 userVariableDebt
  ) internal view returns (uint256, string memory) {
    if (
      !collateralReserve.configuration.getActive() || !principalReserve.configuration.getActive()
    ) {
      return (uint256(Errors.CollateralManagerErrors.NO_ACTIVE_RESERVE), Errors.NO_ACTIVE_RESERVE);
    }

    if (
      msg.sender != user && userHealthFactor >= GenericLogic.HEALTH_FACTOR_LIQUIDATION_THRESHOLD
    ) {
      return (
        uint256(Errors.CollateralManagerErrors.HEALTH_FACTOR_ABOVE_THRESHOLD),
        Errors.HEALTH_FACTOR_NOT_BELOW_THRESHOLD
      );
    }

    if (msg.sender != user) {
      bool isCollateralEnabled = collateralReserve.configuration.getLiquidationThreshold() > 0 &&
        userConfig.isUsingAsCollateral(collateralReserve.id);

      //if collateral isn't enabled as collateral by user, it cannot be liquidated
      if (!isCollateralEnabled) {
        return (
          uint256(Errors.CollateralManagerErrors.COLLATERAL_CANNOT_BE_LIQUIDATED),
          Errors.COLLATERAL_CANNOT_BE_LIQUIDATED
        );
      }
    }

    if (userStableDebt == 0 && userVariableDebt == 0) {
      return (
        uint256(Errors.CollateralManagerErrors.CURRRENCY_NOT_BORROWED),
        Errors.SPECIFIED_CURRENCY_NOT_BORROWED_BY_USER
      );
    }

    return (uint256(Errors.CollateralManagerErrors.NO_ERROR), Errors.NO_ERRORS);
  }

  /**
   * @dev Validates the swapLiquidity() action
   * @param fromReserve The reserve data of the asset to swap from
   * @param toReserve The reserve data of the asset to swap to
   * @param fromAsset Address of the asset to swap from
   * @param toAsset Address of the asset to swap to
   **/
  function validateSwapLiquidity(
    ReserveLogic.ReserveData storage fromReserve,
    ReserveLogic.ReserveData storage toReserve,
    address fromAsset,
    address toAsset
  ) internal view returns (uint256, string memory) {
<<<<<<< HEAD
    if (!fromReserve.configuration.getActive() || !toReserve.configuration.getActive()) {
      return (uint256(Errors.CollateralManagerErrors.NO_ACTIVE_RESERVE), Errors.NO_ACTIVE_RESERVE);
    }

=======
>>>>>>> b1827310
    if (fromAsset == toAsset) {
      return (
        uint256(Errors.CollateralManagerErrors.INVALID_EQUAL_ASSETS_TO_SWAP),
        Errors.INVALID_EQUAL_ASSETS_TO_SWAP
      );
    }
    (bool isToActive, bool isToFreezed, , ) = toReserve.configuration.getFlags();
    if (!fromReserve.configuration.getActive() || !isToActive) {
      return (uint256(Errors.LiquidationErrors.NO_ACTIVE_RESERVE), Errors.NO_ACTIVE_RESERVE);
    }
    if (isToFreezed) {
      return (uint256(Errors.LiquidationErrors.NO_UNFREEZED_RESERVE), Errors.NO_UNFREEZED_RESERVE);
    }

    return (uint256(Errors.CollateralManagerErrors.NO_ERROR), Errors.NO_ERRORS);
  }
}<|MERGE_RESOLUTION|>--- conflicted
+++ resolved
@@ -452,25 +452,22 @@
     address fromAsset,
     address toAsset
   ) internal view returns (uint256, string memory) {
-<<<<<<< HEAD
-    if (!fromReserve.configuration.getActive() || !toReserve.configuration.getActive()) {
-      return (uint256(Errors.CollateralManagerErrors.NO_ACTIVE_RESERVE), Errors.NO_ACTIVE_RESERVE);
-    }
-
-=======
->>>>>>> b1827310
     if (fromAsset == toAsset) {
       return (
         uint256(Errors.CollateralManagerErrors.INVALID_EQUAL_ASSETS_TO_SWAP),
         Errors.INVALID_EQUAL_ASSETS_TO_SWAP
       );
     }
+
     (bool isToActive, bool isToFreezed, , ) = toReserve.configuration.getFlags();
     if (!fromReserve.configuration.getActive() || !isToActive) {
-      return (uint256(Errors.LiquidationErrors.NO_ACTIVE_RESERVE), Errors.NO_ACTIVE_RESERVE);
+      return (uint256(Errors.CollateralManagerErrors.NO_ACTIVE_RESERVE), Errors.NO_ACTIVE_RESERVE);
     }
     if (isToFreezed) {
-      return (uint256(Errors.LiquidationErrors.NO_UNFREEZED_RESERVE), Errors.NO_UNFREEZED_RESERVE);
+      return (
+        uint256(Errors.CollateralManagerErrors.NO_UNFREEZED_RESERVE),
+        Errors.NO_UNFREEZED_RESERVE
+      );
     }
 
     return (uint256(Errors.CollateralManagerErrors.NO_ERROR), Errors.NO_ERRORS);
