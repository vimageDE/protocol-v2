{
  "MintableERC20": {
    "buidlerevm": {
      "address": "0x58F132FBB86E21545A4Bace3C19f1C05d86d7A22",
      "deployer": "0xc783df8a850f42e7F7e57013759C285caa701eB6"
    },
    "localhost": {
      "address": "0xf8c6eB390cDc5C08717bC2268aa0c1169A9B5deE",
      "deployer": "0xc783df8a850f42e7F7e57013759C285caa701eB6"
    }
  },
  "LendingPoolAddressesProvider": {
    "buidlerevm": {
      "address": "0xa4bcDF64Cdd5451b6ac3743B414124A6299B65FF",
      "deployer": "0xc783df8a850f42e7F7e57013759C285caa701eB6"
    },
    "localhost": {
      "address": "0x4a716924Dad0c0d0E558844F304548814e7089F1",
      "deployer": "0xc783df8a850f42e7F7e57013759C285caa701eB6"
    }
  },
  "LendingPoolAddressesProviderRegistry": {
    "buidlerevm": {
      "address": "0x5A0773Ff307Bf7C71a832dBB5312237fD3437f9F",
      "deployer": "0xc783df8a850f42e7F7e57013759C285caa701eB6"
    },
    "localhost": {
      "address": "0x798c5b4b62b1eA9D64955D6751B03075A003F123",
      "deployer": "0xc783df8a850f42e7F7e57013759C285caa701eB6"
    }
  },
  "FeeProvider": {
    "buidlerevm": {
      "address": "0xFAe0fd738dAbc8a0426F47437322b6d026A9FD95",
      "deployer": "0xc783df8a850f42e7F7e57013759C285caa701eB6"
    },
    "localhost": {
      "address": "0xD9273d497eDBC967F39d419461CfcF382a0A822e"
    }
  },
  "LendingPoolParametersProvider": {
    "buidlerevm": {
      "address": "0x2C4603396dE2F08642354A3A102760827FfFe113"
    }
  },
  "LendingPoolCore": {
    "buidlerevm": {
      "address": "0xA10958a24032283FbE2D23cedf264d6eC9411CBA"
    }
  },
  "LendingPoolConfigurator": {
    "buidlerevm": {
      "address": "0x6642B57e4265BAD868C17Fc1d1F4F88DBBA04Aa8"
    },
    "localhost": {
<<<<<<< HEAD
      "address": "0x6642B57e4265BAD868C17Fc1d1F4F88DBBA04Aa8"
=======
      "address": "0x193101EA4C68eb894aeb922D4aC9C612a464c735"
>>>>>>> c9727646
    }
  },
  "LendingPoolDataProvider": {
    "buidlerevm": {
      "address": "0x612719Ace03A8281188d61612A9f40D1da3ca420"
    }
  },
  "LendingPool": {
    "buidlerevm": {
      "address": "0xD9273d497eDBC967F39d419461CfcF382a0A822e"
    },
    "localhost": {
<<<<<<< HEAD
      "address": "0xD9273d497eDBC967F39d419461CfcF382a0A822e"
=======
      "address": "0xf9cD0476CFC1E983e9feA9366A2C08e10eFc9e25"
>>>>>>> c9727646
    }
  },
  "PriceOracle": {
    "buidlerevm": {
      "address": "0x1750499D05Ed1674d822430FB960d5F6731fDf64",
      "deployer": "0xc783df8a850f42e7F7e57013759C285caa701eB6"
    },
    "localhost": {
<<<<<<< HEAD
      "address": "0x1750499D05Ed1674d822430FB960d5F6731fDf64",
=======
      "address": "0x18C3df59BEb7babb81BC20f61c5C175D0Cb7603d",
>>>>>>> c9727646
      "deployer": "0xc783df8a850f42e7F7e57013759C285caa701eB6"
    }
  },
  "MockAggregator": {
    "buidlerevm": {
      "address": "0xEC1C93A9f6a9e18E97784c76aC52053587FcDB89",
      "deployer": "0xc783df8a850f42e7F7e57013759C285caa701eB6"
    },
    "localhost": {
<<<<<<< HEAD
      "address": "0xEC1C93A9f6a9e18E97784c76aC52053587FcDB89",
=======
      "address": "0x39ed2aE701B56AD229A19E628Bf5A515795F0AA3",
>>>>>>> c9727646
      "deployer": "0xc783df8a850f42e7F7e57013759C285caa701eB6"
    }
  },
  "ChainlinkProxyPriceProvider": {
    "buidlerevm": {
      "address": "0x7B6C3e5486D9e6959441ab554A889099eed76290",
      "deployer": "0xc783df8a850f42e7F7e57013759C285caa701eB6"
    },
    "localhost": {
<<<<<<< HEAD
      "address": "0x7B6C3e5486D9e6959441ab554A889099eed76290",
=======
      "address": "0x9434029990cF00118c28a06E014F0d7d879f28CE",
>>>>>>> c9727646
      "deployer": "0xc783df8a850f42e7F7e57013759C285caa701eB6"
    }
  },
  "LendingRateOracle": {
    "buidlerevm": {
      "address": "0xD83D2773a7873ae2b5f8Fb92097e20a8C64F691E",
      "deployer": "0xc783df8a850f42e7F7e57013759C285caa701eB6"
    },
    "localhost": {
<<<<<<< HEAD
      "address": "0xD83D2773a7873ae2b5f8Fb92097e20a8C64F691E",
=======
      "address": "0xccd7A2534fd4FD5119De8E368615b226e23F8F37",
>>>>>>> c9727646
      "deployer": "0xc783df8a850f42e7F7e57013759C285caa701eB6"
    }
  },
  "DefaultReserveInterestRateStrategy": {
    "buidlerevm": {
      "address": "0x626FdE749F9d499d3777320CAf29484B624ab84a",
      "deployer": "0xc783df8a850f42e7F7e57013759C285caa701eB6"
    },
    "localhost": {
<<<<<<< HEAD
      "address": "0x626FdE749F9d499d3777320CAf29484B624ab84a",
=======
      "address": "0x4c010BA8A40e5c13Acc1E32c025c2b2aea405Dbb",
>>>>>>> c9727646
      "deployer": "0xc783df8a850f42e7F7e57013759C285caa701eB6"
    }
  },
  "LendingPoolLiquidationManager": {
    "buidlerevm": {
      "address": "0xFe230c227D3724015d0dE3dBEc831825f1ed1f59",
      "deployer": "0xc783df8a850f42e7F7e57013759C285caa701eB6"
    }
  },
  "MockOneSplit": {
    "buidlerevm": {
      "address": "0x4b2c297ba5be42610994974b9543D56B864CA011",
      "deployer": "0xc783df8a850f42e7F7e57013759C285caa701eB6"
    },
    "localhost": {
      "address": "0x4b2c297ba5be42610994974b9543D56B864CA011",
      "deployer": "0xc783df8a850f42e7F7e57013759C285caa701eB6"
    }
  },
  "OneSplitAdapter": {
    "buidlerevm": {
      "address": "0x24E420B42971372F060a93129846761F354Bc50B",
      "deployer": "0xc783df8a850f42e7F7e57013759C285caa701eB6"
    },
    "localhost": {
      "address": "0x24E420B42971372F060a93129846761F354Bc50B",
      "deployer": "0xc783df8a850f42e7F7e57013759C285caa701eB6"
    }
  },
  "TokenDistributor": {
    "buidlerevm": {
      "address": "0xDf73fC454FA018051D4a1509e63D11530A59DE10",
      "deployer": "0xc783df8a850f42e7F7e57013759C285caa701eB6"
    },
    "localhost": {
      "address": "0x2cfcA5785261fbC88EFFDd46fCFc04c22525F9e4"
    }
  },
  "InitializableAdminUpgradeabilityProxy": {
    "buidlerevm": {
      "address": "0x2cfcA5785261fbC88EFFDd46fCFc04c22525F9e4",
      "deployer": "0xc783df8a850f42e7F7e57013759C285caa701eB6"
    },
    "localhost": {
      "address": "0x2cfcA5785261fbC88EFFDd46fCFc04c22525F9e4",
      "deployer": "0xc783df8a850f42e7F7e57013759C285caa701eB6"
    }
  },
  "MockFlashLoanReceiver": {
    "buidlerevm": {
      "address": "0x2B681757d757fbB80cc51c6094cEF5eE75bF55aA"
    },
    "localhost": {
<<<<<<< HEAD
      "address": "0x2B681757d757fbB80cc51c6094cEF5eE75bF55aA"
=======
      "address": "0x2aE520a05B31f170a18C425a1e8626aB7Ef71984"
>>>>>>> c9727646
    }
  },
  "WalletBalanceProvider": {
    "buidlerevm": {
      "address": "0xBEF0d4b9c089a5883741fC14cbA352055f35DDA2",
      "deployer": "0xc783df8a850f42e7F7e57013759C285caa701eB6"
    },
    "localhost": {
<<<<<<< HEAD
      "address": "0xBEF0d4b9c089a5883741fC14cbA352055f35DDA2",
=======
      "address": "0xBD2244f43f7BA73eB35A64302A6D8DBf17BdF2F1",
>>>>>>> c9727646
      "deployer": "0xc783df8a850f42e7F7e57013759C285caa701eB6"
    }
  },
  "DAI": {
    "buidlerevm": {
      "address": "0x7c2C195CD6D34B8F845992d380aADB2730bB9C6F",
      "deployer": "0xc783df8a850f42e7F7e57013759C285caa701eB6"
    },
    "localhost": {
      "address": "0x11df1AF606b85226Ab9a8B1FDa90395298e7494F",
      "deployer": "0xc783df8a850f42e7F7e57013759C285caa701eB6"
    }
  },
  "LEND": {
    "buidlerevm": {
      "address": "0x8858eeB3DfffA017D4BCE9801D340D36Cf895CCf",
      "deployer": "0xc783df8a850f42e7F7e57013759C285caa701eB6"
    },
    "localhost": {
      "address": "0x8f9A92c125FFEb83d8eC808Cd9f8cb80084c1E37",
      "deployer": "0xc783df8a850f42e7F7e57013759C285caa701eB6"
    }
  },
  "TUSD": {
    "buidlerevm": {
      "address": "0x0078371BDeDE8aAc7DeBfFf451B74c5EDB385Af7",
      "deployer": "0xc783df8a850f42e7F7e57013759C285caa701eB6"
    },
    "localhost": {
      "address": "0xc4007844AE6bBe168cE8D692C86a7A4414FBcD26",
      "deployer": "0xc783df8a850f42e7F7e57013759C285caa701eB6"
    }
  },
  "BAT": {
    "buidlerevm": {
      "address": "0xf4e77E5Da47AC3125140c470c71cBca77B5c638c",
      "deployer": "0xc783df8a850f42e7F7e57013759C285caa701eB6"
    },
    "localhost": {
      "address": "0xAb768C858C33DfcB6651d1174AFb750433a87Be0",
      "deployer": "0xc783df8a850f42e7F7e57013759C285caa701eB6"
    }
  },
  "USDC": {
    "buidlerevm": {
      "address": "0x3619DbE27d7c1e7E91aA738697Ae7Bc5FC3eACA5",
      "deployer": "0xc783df8a850f42e7F7e57013759C285caa701eB6"
    },
    "localhost": {
      "address": "0xA089557D64DAE4b4FcB65aB7C8A520AABb213e37",
      "deployer": "0xc783df8a850f42e7F7e57013759C285caa701eB6"
    }
  },
  "USDT": {
    "buidlerevm": {
      "address": "0x038B86d9d8FAFdd0a02ebd1A476432877b0107C8",
      "deployer": "0xc783df8a850f42e7F7e57013759C285caa701eB6"
    },
    "localhost": {
      "address": "0x20FAE2042b362E3FaB2806820b9A43CC116e2846",
      "deployer": "0xc783df8a850f42e7F7e57013759C285caa701eB6"
    }
  },
  "SUSD": {
    "buidlerevm": {
      "address": "0x1A1FEe7EeD918BD762173e4dc5EfDB8a78C924A8",
      "deployer": "0xc783df8a850f42e7F7e57013759C285caa701eB6"
    },
    "localhost": {
      "address": "0x8880F314112f15C2AfF674c3B27f9a44Ca86e4d0",
      "deployer": "0xc783df8a850f42e7F7e57013759C285caa701eB6"
    }
  },
  "ZRX": {
    "buidlerevm": {
      "address": "0x500D1d6A4c7D8Ae28240b47c8FCde034D827fD5e",
      "deployer": "0xc783df8a850f42e7F7e57013759C285caa701eB6"
    },
    "localhost": {
      "address": "0xDcb10C2e15110Db4B02C0a1df459768E680ce245",
      "deployer": "0xc783df8a850f42e7F7e57013759C285caa701eB6"
    }
  },
  "MKR": {
    "buidlerevm": {
      "address": "0xc4905364b78a742ccce7B890A89514061E47068D",
      "deployer": "0xc783df8a850f42e7F7e57013759C285caa701eB6"
    },
    "localhost": {
      "address": "0xfD408ec64Da574b1859814F810564f73ea2Ff003",
      "deployer": "0xc783df8a850f42e7F7e57013759C285caa701eB6"
    }
  },
  "WBTC": {
    "buidlerevm": {
      "address": "0xD6C850aeBFDC46D7F4c207e445cC0d6B0919BDBe",
      "deployer": "0xc783df8a850f42e7F7e57013759C285caa701eB6"
    },
    "localhost": {
      "address": "0x0006F7c3542BEE76Dd887f54eD22405Ac4ae905a",
      "deployer": "0xc783df8a850f42e7F7e57013759C285caa701eB6"
    }
  },
  "LINK": {
    "buidlerevm": {
      "address": "0x8B5B7a6055E54a36fF574bbE40cf2eA68d5554b3",
      "deployer": "0xc783df8a850f42e7F7e57013759C285caa701eB6"
    },
    "localhost": {
      "address": "0x6ca94a51c644eca3F9CA315bcC41CbA6940A66Eb",
      "deployer": "0xc783df8a850f42e7F7e57013759C285caa701eB6"
    }
  },
  "KNC": {
    "buidlerevm": {
      "address": "0xEcc0a6dbC0bb4D51E4F84A315a9e5B0438cAD4f0",
      "deployer": "0xc783df8a850f42e7F7e57013759C285caa701eB6"
    },
    "localhost": {
      "address": "0x6765291Cab755B980F377445eFd0F9F945CDA6C4",
      "deployer": "0xc783df8a850f42e7F7e57013759C285caa701eB6"
    }
  },
  "MANA": {
    "buidlerevm": {
      "address": "0x20Ce94F404343aD2752A2D01b43fa407db9E0D00",
      "deployer": "0xc783df8a850f42e7F7e57013759C285caa701eB6"
    },
    "localhost": {
      "address": "0xa7dB4d25Fc525d19Fbda4E74AAF447B88420FbcB",
      "deployer": "0xc783df8a850f42e7F7e57013759C285caa701eB6"
    }
  },
  "REP": {
    "buidlerevm": {
      "address": "0x1d80315fac6aBd3EfeEbE97dEc44461ba7556160",
      "deployer": "0xc783df8a850f42e7F7e57013759C285caa701eB6"
    },
    "localhost": {
      "address": "0x273D60904A8DBa3Ae6B20505c59902644124fF0E",
      "deployer": "0xc783df8a850f42e7F7e57013759C285caa701eB6"
    }
  },
  "SNX": {
    "buidlerevm": {
      "address": "0x2D8553F9ddA85A9B3259F6Bf26911364B85556F5",
      "deployer": "0xc783df8a850f42e7F7e57013759C285caa701eB6"
    },
    "localhost": {
      "address": "0xfc37dE87C1Ee39cc856782BF96fEdcB6FA5c5A7f",
      "deployer": "0xc783df8a850f42e7F7e57013759C285caa701eB6"
    }
  },
  "BUSD": {
    "buidlerevm": {
      "address": "0x52d3b94181f8654db2530b0fEe1B19173f519C52",
      "deployer": "0xc783df8a850f42e7F7e57013759C285caa701eB6"
    },
    "localhost": {
      "address": "0x049228dFFEdf91ff224e9F96247aEBA700e3590c",
      "deployer": "0xc783df8a850f42e7F7e57013759C285caa701eB6"
    }
  },
  "USD": {
    "buidlerevm": {
      "address": "0xd15468525c35BDBC1eD8F2e09A00F8a173437f2f",
      "deployer": "0xc783df8a850f42e7F7e57013759C285caa701eB6"
    },
    "localhost": {
      "address": "0xA410D1f3fEAF300842142Cd7AA1709D84944DCb7",
      "deployer": "0xc783df8a850f42e7F7e57013759C285caa701eB6"
    }
  },
  "UNI_DAI_ETH": {
    "buidlerevm": {
      "address": "0x7e35Eaf7e8FBd7887ad538D4A38Df5BbD073814a",
      "deployer": "0xc783df8a850f42e7F7e57013759C285caa701eB6"
    },
    "localhost": {
      "address": "0x835973768750b3ED2D5c3EF5AdcD5eDb44d12aD4",
      "deployer": "0xc783df8a850f42e7F7e57013759C285caa701eB6"
    }
  },
  "UNI_USDC_ETH": {
    "buidlerevm": {
      "address": "0x5bcb88A0d20426e451332eE6C4324b0e663c50E0",
      "deployer": "0xc783df8a850f42e7F7e57013759C285caa701eB6"
    },
    "localhost": {
      "address": "0x1181FC27dbF04B5105243E60BB1936c002e9d5C8",
      "deployer": "0xc783df8a850f42e7F7e57013759C285caa701eB6"
    }
  },
  "UNI_SETH_ETH": {
    "buidlerevm": {
      "address": "0x3521eF8AaB0323004A6dD8b03CE890F4Ea3A13f5",
      "deployer": "0xc783df8a850f42e7F7e57013759C285caa701eB6"
    },
    "localhost": {
      "address": "0x6F96975e2a0e1380b6e2e406BB33Ae96e4b6DB65",
      "deployer": "0xc783df8a850f42e7F7e57013759C285caa701eB6"
    }
  },
  "UNI_LINK_ETH": {
    "buidlerevm": {
      "address": "0x53369fd4680FfE3DfF39Fc6DDa9CfbfD43daeA2E",
      "deployer": "0xc783df8a850f42e7F7e57013759C285caa701eB6"
    },
    "localhost": {
      "address": "0xc032930653da193EDE295B4DcE3DD093a695c3b3",
      "deployer": "0xc783df8a850f42e7F7e57013759C285caa701eB6"
    }
  },
  "UNI_MKR_ETH": {
    "buidlerevm": {
      "address": "0xB00cC45B4a7d3e1FEE684cFc4417998A1c183e6d",
      "deployer": "0xc783df8a850f42e7F7e57013759C285caa701eB6"
    },
    "localhost": {
      "address": "0xb3363f4349b1160DbA55ec4D82fDe874A4123A2a",
      "deployer": "0xc783df8a850f42e7F7e57013759C285caa701eB6"
    }
  },
  "UNI_LEND_ETH": {
    "buidlerevm": {
      "address": "0x58F132FBB86E21545A4Bace3C19f1C05d86d7A22",
      "deployer": "0xc783df8a850f42e7F7e57013759C285caa701eB6"
    },
    "localhost": {
      "address": "0xf8c6eB390cDc5C08717bC2268aa0c1169A9B5deE",
      "deployer": "0xc783df8a850f42e7F7e57013759C285caa701eB6"
    }
  },
  "AaveProtocolTestHelpers": {
    "buidlerevm": {
      "address": "0xDf73fC454FA018051D4a1509e63D11530A59DE10"
    },
    "localhost": {
<<<<<<< HEAD
      "address": "0xDf73fC454FA018051D4a1509e63D11530A59DE10"
=======
      "address": "0x18c3e48a45839B3BbC998c70A2fD41fB8D93a35D"
>>>>>>> c9727646
    }
  },
  "StableDebtToken": {
    "buidlerevm": {
      "address": "0xB660Fdd109a95718cB9d20E3A89EE6cE342aDcB6",
      "deployer": "0xc783df8a850f42e7F7e57013759C285caa701eB6"
    },
    "localhost": {
<<<<<<< HEAD
      "address": "0xB660Fdd109a95718cB9d20E3A89EE6cE342aDcB6",
=======
      "address": "0x2ca7Aa6CcCdb5D77F1c1d3E6a21fF0F7ac24C825",
>>>>>>> c9727646
      "deployer": "0xc783df8a850f42e7F7e57013759C285caa701eB6"
    }
  },
  "VariableDebtToken": {
    "buidlerevm": {
      "address": "0x830bceA96E56DBC1F8578f75fBaC0AF16B32A07d",
      "deployer": "0xc783df8a850f42e7F7e57013759C285caa701eB6"
    },
    "localhost": {
<<<<<<< HEAD
      "address": "0x830bceA96E56DBC1F8578f75fBaC0AF16B32A07d",
=======
      "address": "0x527a346011Cd6c71973f653426Ce609fa53dd59E",
>>>>>>> c9727646
      "deployer": "0xc783df8a850f42e7F7e57013759C285caa701eB6"
    }
  },
  "AToken": {
    "localhost": {
<<<<<<< HEAD
      "address": "0xA0AB1cB92A4AF81f84dCd258155B5c25D247b54E",
=======
      "address": "0x3035D5D127487Ee5Df5FD951D9624a8b877A8497",
>>>>>>> c9727646
      "deployer": "0xc783df8a850f42e7F7e57013759C285caa701eB6"
    },
    "buidlerevm": {
      "address": "0xA0AB1cB92A4AF81f84dCd258155B5c25D247b54E",
      "deployer": "0xc783df8a850f42e7F7e57013759C285caa701eB6"
    }
  },
  "MockAToken": {
    "buidlerevm": {
      "address": "0x3bDA11B584dDff7F66E0cFe1da1562c92B45db60",
      "deployer": "0xc783df8a850f42e7F7e57013759C285caa701eB6"
    },
    "localhost": {
<<<<<<< HEAD
      "address": "0x1203D1b97BF6E546c00C45Cda035D3010ACe1180",
=======
      "address": "0xAA6DfC2A802857Fadb75726B6166484e2c011cf5",
>>>>>>> c9727646
      "deployer": "0xc783df8a850f42e7F7e57013759C285caa701eB6"
    }
  },
  "WETH": {
    "buidlerevm": {
      "address": "0xf784709d2317D872237C4bC22f867d1BAe2913AB",
      "deployer": "0xc783df8a850f42e7F7e57013759C285caa701eB6"
    },
    "localhost": {
      "address": "0x2cc20bE530F92865c2ed8CeD0b020a11bFe62Fe7",
      "deployer": "0xc783df8a850f42e7F7e57013759C285caa701eB6"
    }
  },
  "MockStableDebtToken": {
    "buidlerevm": {
      "address": "0x392E5355a0e88Bd394F717227c752670fb3a8020",
      "deployer": "0xc783df8a850f42e7F7e57013759C285caa701eB6"
    },
    "localhost": {
<<<<<<< HEAD
      "address": "0x8733AfE8174BA7c04c6CD694bD673294079b7E10",
=======
      "address": "0xFd23fD3d937ae73a7b545B8Bfeb218395bDe9b8f",
>>>>>>> c9727646
      "deployer": "0xc783df8a850f42e7F7e57013759C285caa701eB6"
    }
  },
  "MockVariableDebtToken": {
    "buidlerevm": {
      "address": "0x3b050AFb4ac4ACE646b31fF3639C1CD43aC31460",
      "deployer": "0xc783df8a850f42e7F7e57013759C285caa701eB6"
    },
    "localhost": {
<<<<<<< HEAD
      "address": "0xA8083d78B6ABC328b4d3B714F76F384eCC7147e1",
=======
      "address": "0xEe821582b591CE5e4a9B7fFc4E2DAD47D3759C08",
>>>>>>> c9727646
      "deployer": "0xc783df8a850f42e7F7e57013759C285caa701eB6"
    }
  }
}<|MERGE_RESOLUTION|>--- conflicted
+++ resolved
@@ -53,11 +53,7 @@
       "address": "0x6642B57e4265BAD868C17Fc1d1F4F88DBBA04Aa8"
     },
     "localhost": {
-<<<<<<< HEAD
       "address": "0x6642B57e4265BAD868C17Fc1d1F4F88DBBA04Aa8"
-=======
-      "address": "0x193101EA4C68eb894aeb922D4aC9C612a464c735"
->>>>>>> c9727646
     }
   },
   "LendingPoolDataProvider": {
@@ -70,11 +66,7 @@
       "address": "0xD9273d497eDBC967F39d419461CfcF382a0A822e"
     },
     "localhost": {
-<<<<<<< HEAD
       "address": "0xD9273d497eDBC967F39d419461CfcF382a0A822e"
-=======
-      "address": "0xf9cD0476CFC1E983e9feA9366A2C08e10eFc9e25"
->>>>>>> c9727646
     }
   },
   "PriceOracle": {
@@ -83,11 +75,7 @@
       "deployer": "0xc783df8a850f42e7F7e57013759C285caa701eB6"
     },
     "localhost": {
-<<<<<<< HEAD
       "address": "0x1750499D05Ed1674d822430FB960d5F6731fDf64",
-=======
-      "address": "0x18C3df59BEb7babb81BC20f61c5C175D0Cb7603d",
->>>>>>> c9727646
       "deployer": "0xc783df8a850f42e7F7e57013759C285caa701eB6"
     }
   },
@@ -97,11 +85,7 @@
       "deployer": "0xc783df8a850f42e7F7e57013759C285caa701eB6"
     },
     "localhost": {
-<<<<<<< HEAD
       "address": "0xEC1C93A9f6a9e18E97784c76aC52053587FcDB89",
-=======
-      "address": "0x39ed2aE701B56AD229A19E628Bf5A515795F0AA3",
->>>>>>> c9727646
       "deployer": "0xc783df8a850f42e7F7e57013759C285caa701eB6"
     }
   },
@@ -111,11 +95,7 @@
       "deployer": "0xc783df8a850f42e7F7e57013759C285caa701eB6"
     },
     "localhost": {
-<<<<<<< HEAD
       "address": "0x7B6C3e5486D9e6959441ab554A889099eed76290",
-=======
-      "address": "0x9434029990cF00118c28a06E014F0d7d879f28CE",
->>>>>>> c9727646
       "deployer": "0xc783df8a850f42e7F7e57013759C285caa701eB6"
     }
   },
@@ -125,11 +105,7 @@
       "deployer": "0xc783df8a850f42e7F7e57013759C285caa701eB6"
     },
     "localhost": {
-<<<<<<< HEAD
       "address": "0xD83D2773a7873ae2b5f8Fb92097e20a8C64F691E",
-=======
-      "address": "0xccd7A2534fd4FD5119De8E368615b226e23F8F37",
->>>>>>> c9727646
       "deployer": "0xc783df8a850f42e7F7e57013759C285caa701eB6"
     }
   },
@@ -139,11 +115,7 @@
       "deployer": "0xc783df8a850f42e7F7e57013759C285caa701eB6"
     },
     "localhost": {
-<<<<<<< HEAD
       "address": "0x626FdE749F9d499d3777320CAf29484B624ab84a",
-=======
-      "address": "0x4c010BA8A40e5c13Acc1E32c025c2b2aea405Dbb",
->>>>>>> c9727646
       "deployer": "0xc783df8a850f42e7F7e57013759C285caa701eB6"
     }
   },
@@ -197,11 +169,7 @@
       "address": "0x2B681757d757fbB80cc51c6094cEF5eE75bF55aA"
     },
     "localhost": {
-<<<<<<< HEAD
       "address": "0x2B681757d757fbB80cc51c6094cEF5eE75bF55aA"
-=======
-      "address": "0x2aE520a05B31f170a18C425a1e8626aB7Ef71984"
->>>>>>> c9727646
     }
   },
   "WalletBalanceProvider": {
@@ -210,11 +178,7 @@
       "deployer": "0xc783df8a850f42e7F7e57013759C285caa701eB6"
     },
     "localhost": {
-<<<<<<< HEAD
       "address": "0xBEF0d4b9c089a5883741fC14cbA352055f35DDA2",
-=======
-      "address": "0xBD2244f43f7BA73eB35A64302A6D8DBf17BdF2F1",
->>>>>>> c9727646
       "deployer": "0xc783df8a850f42e7F7e57013759C285caa701eB6"
     }
   },
@@ -453,11 +417,7 @@
       "address": "0xDf73fC454FA018051D4a1509e63D11530A59DE10"
     },
     "localhost": {
-<<<<<<< HEAD
       "address": "0xDf73fC454FA018051D4a1509e63D11530A59DE10"
-=======
-      "address": "0x18c3e48a45839B3BbC998c70A2fD41fB8D93a35D"
->>>>>>> c9727646
     }
   },
   "StableDebtToken": {
@@ -466,11 +426,7 @@
       "deployer": "0xc783df8a850f42e7F7e57013759C285caa701eB6"
     },
     "localhost": {
-<<<<<<< HEAD
       "address": "0xB660Fdd109a95718cB9d20E3A89EE6cE342aDcB6",
-=======
-      "address": "0x2ca7Aa6CcCdb5D77F1c1d3E6a21fF0F7ac24C825",
->>>>>>> c9727646
       "deployer": "0xc783df8a850f42e7F7e57013759C285caa701eB6"
     }
   },
@@ -480,21 +436,13 @@
       "deployer": "0xc783df8a850f42e7F7e57013759C285caa701eB6"
     },
     "localhost": {
-<<<<<<< HEAD
       "address": "0x830bceA96E56DBC1F8578f75fBaC0AF16B32A07d",
-=======
-      "address": "0x527a346011Cd6c71973f653426Ce609fa53dd59E",
->>>>>>> c9727646
       "deployer": "0xc783df8a850f42e7F7e57013759C285caa701eB6"
     }
   },
   "AToken": {
     "localhost": {
-<<<<<<< HEAD
       "address": "0xA0AB1cB92A4AF81f84dCd258155B5c25D247b54E",
-=======
-      "address": "0x3035D5D127487Ee5Df5FD951D9624a8b877A8497",
->>>>>>> c9727646
       "deployer": "0xc783df8a850f42e7F7e57013759C285caa701eB6"
     },
     "buidlerevm": {
@@ -508,11 +456,7 @@
       "deployer": "0xc783df8a850f42e7F7e57013759C285caa701eB6"
     },
     "localhost": {
-<<<<<<< HEAD
       "address": "0x1203D1b97BF6E546c00C45Cda035D3010ACe1180",
-=======
-      "address": "0xAA6DfC2A802857Fadb75726B6166484e2c011cf5",
->>>>>>> c9727646
       "deployer": "0xc783df8a850f42e7F7e57013759C285caa701eB6"
     }
   },
@@ -532,11 +476,7 @@
       "deployer": "0xc783df8a850f42e7F7e57013759C285caa701eB6"
     },
     "localhost": {
-<<<<<<< HEAD
       "address": "0x8733AfE8174BA7c04c6CD694bD673294079b7E10",
-=======
-      "address": "0xFd23fD3d937ae73a7b545B8Bfeb218395bDe9b8f",
->>>>>>> c9727646
       "deployer": "0xc783df8a850f42e7F7e57013759C285caa701eB6"
     }
   },
@@ -546,11 +486,7 @@
       "deployer": "0xc783df8a850f42e7F7e57013759C285caa701eB6"
     },
     "localhost": {
-<<<<<<< HEAD
       "address": "0xA8083d78B6ABC328b4d3B714F76F384eCC7147e1",
-=======
-      "address": "0xEe821582b591CE5e4a9B7fFc4E2DAD47D3759C08",
->>>>>>> c9727646
       "deployer": "0xc783df8a850f42e7F7e57013759C285caa701eB6"
     }
   }
