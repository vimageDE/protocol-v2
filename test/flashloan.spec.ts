import {TestEnv, makeSuite} from './helpers/make-suite';
import {APPROVAL_AMOUNT_LENDING_POOL, oneRay} from '../helpers/constants';
import {
  convertToCurrencyDecimals,
  getMockFlashLoanReceiver,
  getContract,
} from '../helpers/contracts-helpers';
import {ethers} from 'ethers';
import {MockFlashLoanReceiver} from '../types/MockFlashLoanReceiver';
import {ProtocolErrors, eContractid} from '../helpers/types';
import BigNumber from 'bignumber.js';
import {VariableDebtToken} from '../types/VariableDebtToken';

const {expect} = require('chai');

makeSuite('LendingPool FlashLoan function', (testEnv: TestEnv) => {
  let _mockFlashLoanReceiver = {} as MockFlashLoanReceiver;
  const {
<<<<<<< HEAD
    TRANSFER_AMOUNT_EXCEEDS_BALANCE,
    TOO_SMALL_FLASH_LOAN,
    COLLATERAL_BALANCE_IS_0,
=======
    INCONSISTENT_PROTOCOL_ACTUAL_BALANCE,
    REQUESTED_AMOUNT_TOO_SMALL,
    NOT_ENOUGH_LIQUIDITY_TO_BORROW,
>>>>>>> b32ee653
  } = ProtocolErrors;

  before(async () => {
    _mockFlashLoanReceiver = await getMockFlashLoanReceiver();
  });

  it('Deposits ETH into the reserve', async () => {
    const {pool, weth} = testEnv;
    const amountToDeposit = ethers.utils.parseEther('1');

    await weth.mint(amountToDeposit);

    await weth.approve(pool.address, APPROVAL_AMOUNT_LENDING_POOL);

    await pool.deposit(weth.address, amountToDeposit, '0');
  });

  it('Takes WETH flashloan, returns the funds correctly', async () => {
    const {pool, deployer, weth} = testEnv;

    await pool.flashLoan(
      _mockFlashLoanReceiver.address,
      weth.address,
      ethers.utils.parseEther('0.8'),
      0,
      '0x10',
      '0'
    );

    ethers.utils.parseUnits('10000');

    const reserveData = await pool.getReserveData(weth.address);

    const currentLiquidityRate = reserveData.liquidityRate;
    const currentLiquidityIndex = reserveData.liquidityIndex;

    const totalLiquidity = new BigNumber(reserveData.availableLiquidity.toString())
      .plus(reserveData.totalBorrowsStable.toString())
      .plus(reserveData.totalBorrowsVariable.toString());

    expect(totalLiquidity.toString()).to.be.equal('1000720000000000000');
    expect(currentLiquidityRate.toString()).to.be.equal('0');
    expect(currentLiquidityIndex.toString()).to.be.equal('1000720000000000000000000000');
  });

  it('Takes an ETH flashloan as big as the available liquidity', async () => {
    const {pool, weth} = testEnv;

    const reserveDataBefore = await pool.getReserveData(weth.address);
<<<<<<< HEAD
=======

    console.log('Total liquidity is ', reserveDataBefore.availableLiquidity.toString());

>>>>>>> b32ee653
    const txResult = await pool.flashLoan(
      _mockFlashLoanReceiver.address,
      weth.address,
      '1000720000000000000',
      0,
      '0x10',
      '0'
    );

    const reserveData = await pool.getReserveData(weth.address);

    const currentLiqudityRate = reserveData.liquidityRate;
    const currentLiquidityIndex = reserveData.liquidityIndex;

    const totalLiquidity = new BigNumber(reserveData.availableLiquidity.toString())
      .plus(reserveData.totalBorrowsStable.toString())
      .plus(reserveData.totalBorrowsVariable.toString());

    expect(totalLiquidity.toString()).to.be.equal('1001620648000000000');
    expect(currentLiqudityRate.toString()).to.be.equal('0');
    expect(currentLiquidityIndex.toString()).to.be.equal('1001620648000000000000000000');
  });

  it('Takes WETH flashloan, does not return the funds. Caller does not have any collateral (revert expected)', async () => {
    const {pool, weth, users} = testEnv;
    const caller = users[1];
    await _mockFlashLoanReceiver.setFailExecutionTransfer(true);

    await expect(
      pool
        .connect(caller.signer)
        .flashLoan(
          _mockFlashLoanReceiver.address,
          weth.address,
          ethers.utils.parseEther('0.8'),
          2,
          '0x10',
          '0'
        )
    ).to.be.revertedWith(COLLATERAL_BALANCE_IS_0);
  });

  it('Caller deposits 1000 DAI as collateral, Takes WETH flashloan, does not return the funds. A loan for caller is created', async () => {
    const {dai, pool, weth, users} = testEnv;

    const caller = users[1];

    await dai.connect(caller.signer).mint(await convertToCurrencyDecimals(dai.address, '1000'));

    await dai.connect(caller.signer).approve(pool.address, APPROVAL_AMOUNT_LENDING_POOL);

    const amountToDeposit = await convertToCurrencyDecimals(dai.address, '1000');

    await pool.connect(caller.signer).deposit(dai.address, amountToDeposit, '0');

    await _mockFlashLoanReceiver.setFailExecutionTransfer(true);

    await pool
      .connect(caller.signer)
      .flashLoan(
        _mockFlashLoanReceiver.address,
        weth.address,
        ethers.utils.parseEther('0.8'),
<<<<<<< HEAD
        2,
        '0x10',
        '0'
      );
    const {variableDebtTokenAddress} = await pool.getReserveTokensAddresses(weth.address);

    const wethDebtToken = await getContract<VariableDebtToken>(
      eContractid.VariableDebtToken,
      variableDebtTokenAddress
    );

    const callerDebt = await wethDebtToken.balanceOf(caller.address);

    expect(callerDebt.toString()).to.be.equal('800720000000000000', 'Invalid user debt');
=======
        '0x10'
      )
    ).to.be.revertedWith(INCONSISTENT_PROTOCOL_ACTUAL_BALANCE);
>>>>>>> b32ee653
  });

  it('tries to take a very small flashloan, which would result in 0 fees (revert expected)', async () => {
    const {pool, weth} = testEnv;

    await expect(
      pool.flashLoan(
        _mockFlashLoanReceiver.address,
        weth.address,
        '1', //1 wei loan
        2,
        '0x10',
        '0'
      )
    ).to.be.revertedWith(REQUESTED_AMOUNT_TOO_SMALL);
  });

  it('tries to take a flashloan that is bigger than the available liquidity (revert expected)', async () => {
    const {pool, weth} = testEnv;

    await expect(
      pool.flashLoan(
        _mockFlashLoanReceiver.address,
        weth.address,
        '1004415000000000000', //slightly higher than the available liquidity
        2,
        '0x10',
        '0'
      ),
      TRANSFER_AMOUNT_EXCEEDS_BALANCE
    ).to.be.revertedWith(TRANSFER_AMOUNT_EXCEEDS_BALANCE);
  });

  it('tries to take a flashloan using a non contract address as receiver (revert expected)', async () => {
    const {pool, deployer, weth} = testEnv;

    await expect(
      pool.flashLoan(deployer.address, weth.address, '1000000000000000000', 2, '0x10', '0')
    ).to.be.reverted;
  });

  it('Deposits USDC into the reserve', async () => {
    const {usdc, pool} = testEnv;

    await usdc.mint(await convertToCurrencyDecimals(usdc.address, '1000'));

    await usdc.approve(pool.address, APPROVAL_AMOUNT_LENDING_POOL);

    const amountToDeposit = await convertToCurrencyDecimals(usdc.address, '1000');

    await pool.deposit(usdc.address, amountToDeposit, '0');
  });

  it('Takes out a 500 USDC flashloan, returns the funds correctly', async () => {
    const {usdc, pool, deployer: depositor} = testEnv;

    await _mockFlashLoanReceiver.setFailExecutionTransfer(false);

    const flashloanAmount = await convertToCurrencyDecimals(usdc.address, '500');

    await pool.flashLoan(
      _mockFlashLoanReceiver.address,
      usdc.address,
      flashloanAmount,
      0,
      '0x10',
      '0'
    );

    const reserveData = await pool.getReserveData(usdc.address);
    const userData = await pool.getUserReserveData(usdc.address, depositor.address);

    const totalLiquidity = reserveData.availableLiquidity
      .add(reserveData.totalBorrowsStable)
      .add(reserveData.totalBorrowsVariable)
      .toString();
    const currentLiqudityRate = reserveData.liquidityRate.toString();
    const currentLiquidityIndex = reserveData.liquidityIndex.toString();
    const currentUserBalance = userData.currentATokenBalance.toString();

    const expectedLiquidity = await convertToCurrencyDecimals(usdc.address, '1000.450');

    expect(totalLiquidity).to.be.equal(expectedLiquidity, 'Invalid total liquidity');
    expect(currentLiqudityRate).to.be.equal('0', 'Invalid liquidity rate');
    expect(currentLiquidityIndex).to.be.equal(
      new BigNumber('1.00045').multipliedBy(oneRay).toFixed(),
      'Invalid liquidity index'
    );
    expect(currentUserBalance.toString()).to.be.equal(expectedLiquidity, 'Invalid user balance');
  });

  it('Takes out a 500 USDC flashloan, does not return the funds. Caller does not have any collateral (revert expected)', async () => {
    const {usdc, pool, users} = testEnv;
    const caller = users[2];

    const flashloanAmount = await convertToCurrencyDecimals(usdc.address, '500');

    await _mockFlashLoanReceiver.setFailExecutionTransfer(true);

    await expect(
<<<<<<< HEAD
      pool
        .connect(caller.signer)
        .flashLoan(_mockFlashLoanReceiver.address, usdc.address, flashloanAmount, 2, '0x10', '0')
    ).to.be.revertedWith(COLLATERAL_BALANCE_IS_0);
  });

  it('Caller deposits 5 ETH as collateral, Takes a USDC flashloan, does not return the funds. A loan for caller is created', async () => {
    const {usdc, pool, weth, users} = testEnv;

    const caller = users[2];

    await weth.connect(caller.signer).mint(await convertToCurrencyDecimals(weth.address, '5'));

    await weth.connect(caller.signer).approve(pool.address, APPROVAL_AMOUNT_LENDING_POOL);

    const amountToDeposit = await convertToCurrencyDecimals(weth.address, '5');

    await pool.connect(caller.signer).deposit(weth.address, amountToDeposit, '0');

    await _mockFlashLoanReceiver.setFailExecutionTransfer(true);

    const flashloanAmount = await convertToCurrencyDecimals(usdc.address, '500');

    await pool
      .connect(caller.signer)
      .flashLoan(_mockFlashLoanReceiver.address, usdc.address, flashloanAmount, 2, '0x10', '0');
    const {variableDebtTokenAddress} = await pool.getReserveTokensAddresses(usdc.address);

    const usdcDebtToken = await getContract<VariableDebtToken>(
      eContractid.VariableDebtToken,
      variableDebtTokenAddress
    );

    const callerDebt = await usdcDebtToken.balanceOf(caller.address);

    expect(callerDebt.toString()).to.be.equal('500450000', 'Invalid user debt');
  });

  it('Caller deposits 1000 DAI as collateral, Takes WETH flashloan, does not return the funds and selects revert as result', async () => {
    const {dai, pool, weth, users} = testEnv;

    const caller = users[3];

    await dai.connect(caller.signer).mint(await convertToCurrencyDecimals(dai.address, '1000'));

    await dai.connect(caller.signer).approve(pool.address, APPROVAL_AMOUNT_LENDING_POOL);

    const amountToDeposit = await convertToCurrencyDecimals(dai.address, '1000');

    await pool.connect(caller.signer).deposit(dai.address, amountToDeposit, '0');

    const flashAmount = ethers.utils.parseEther('0.8');

    await _mockFlashLoanReceiver.setFailExecutionTransfer(false);
    await _mockFlashLoanReceiver.setAmountToApprove(flashAmount.div(2));

    await expect(
      pool
        .connect(caller.signer)
        .flashLoan(_mockFlashLoanReceiver.address, weth.address, flashAmount, 0, '0x10', '0')
    ).to.be.revertedWith('ERC20: transfer amount exceeds allowance');
=======
      pool.flashLoan(
        _mockFlashLoanReceiver.address,
        dai.address,
        ethers.utils.parseEther('500'),
        '0x10'
      ),
      INCONSISTENT_PROTOCOL_ACTUAL_BALANCE
    ).to.be.revertedWith(INCONSISTENT_PROTOCOL_ACTUAL_BALANCE);
>>>>>>> b32ee653
  });
});<|MERGE_RESOLUTION|>--- conflicted
+++ resolved
@@ -16,15 +16,9 @@
 makeSuite('LendingPool FlashLoan function', (testEnv: TestEnv) => {
   let _mockFlashLoanReceiver = {} as MockFlashLoanReceiver;
   const {
-<<<<<<< HEAD
-    TRANSFER_AMOUNT_EXCEEDS_BALANCE,
-    TOO_SMALL_FLASH_LOAN,
     COLLATERAL_BALANCE_IS_0,
-=======
-    INCONSISTENT_PROTOCOL_ACTUAL_BALANCE,
     REQUESTED_AMOUNT_TOO_SMALL,
-    NOT_ENOUGH_LIQUIDITY_TO_BORROW,
->>>>>>> b32ee653
+    TRANSFER_AMOUNT_EXCEEDS_BALANCE
   } = ProtocolErrors;
 
   before(async () => {
@@ -74,12 +68,6 @@
     const {pool, weth} = testEnv;
 
     const reserveDataBefore = await pool.getReserveData(weth.address);
-<<<<<<< HEAD
-=======
-
-    console.log('Total liquidity is ', reserveDataBefore.availableLiquidity.toString());
-
->>>>>>> b32ee653
     const txResult = await pool.flashLoan(
       _mockFlashLoanReceiver.address,
       weth.address,
@@ -115,7 +103,7 @@
           _mockFlashLoanReceiver.address,
           weth.address,
           ethers.utils.parseEther('0.8'),
-          2,
+          0,
           '0x10',
           '0'
         )
@@ -143,7 +131,6 @@
         _mockFlashLoanReceiver.address,
         weth.address,
         ethers.utils.parseEther('0.8'),
-<<<<<<< HEAD
         2,
         '0x10',
         '0'
@@ -158,11 +145,6 @@
     const callerDebt = await wethDebtToken.balanceOf(caller.address);
 
     expect(callerDebt.toString()).to.be.equal('800720000000000000', 'Invalid user debt');
-=======
-        '0x10'
-      )
-    ).to.be.revertedWith(INCONSISTENT_PROTOCOL_ACTUAL_BALANCE);
->>>>>>> b32ee653
   });
 
   it('tries to take a very small flashloan, which would result in 0 fees (revert expected)', async () => {
@@ -263,7 +245,6 @@
     await _mockFlashLoanReceiver.setFailExecutionTransfer(true);
 
     await expect(
-<<<<<<< HEAD
       pool
         .connect(caller.signer)
         .flashLoan(_mockFlashLoanReceiver.address, usdc.address, flashloanAmount, 2, '0x10', '0')
@@ -325,15 +306,5 @@
         .connect(caller.signer)
         .flashLoan(_mockFlashLoanReceiver.address, weth.address, flashAmount, 0, '0x10', '0')
     ).to.be.revertedWith('ERC20: transfer amount exceeds allowance');
-=======
-      pool.flashLoan(
-        _mockFlashLoanReceiver.address,
-        dai.address,
-        ethers.utils.parseEther('500'),
-        '0x10'
-      ),
-      INCONSISTENT_PROTOCOL_ACTUAL_BALANCE
-    ).to.be.revertedWith(INCONSISTENT_PROTOCOL_ACTUAL_BALANCE);
->>>>>>> b32ee653
   });
 });