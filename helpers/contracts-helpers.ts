--- conflicted
+++ resolved
@@ -26,13 +26,10 @@
 import { getFirstSigner, getIErc20Detailed } from './contracts-getters';
 import { usingTenderly, verifyAtTenderly } from './tenderly-utils';
 import { usingPolygon, verifyAtPolygon } from './polygon-utils';
-<<<<<<< HEAD
 import { ConfigNames, loadPoolConfig } from './configuration';
 import { ZERO_ADDRESS } from './constants';
 import { RewardsTokenFactory, RewardsATokenMockFactory } from '../types';
-=======
 import { getDefenderRelaySigner, usingDefender } from './defender-utils';
->>>>>>> 4e3701c1
 
 export type MockTokenMap = { [symbol: string]: MintableERC20 };
 
