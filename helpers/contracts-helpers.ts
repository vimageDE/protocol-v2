--- conflicted
+++ resolved
@@ -182,9 +182,6 @@
   }
 };
 
-<<<<<<< HEAD
-export const getParamPerPool = <T>({ proto, amm, matic, arc }: iParamsPerPool<T>, pool: AavePools) => {
-=======
 export const getOptionalParamAddressPerNetwork = (
   param: iParamsPerNetwork<tEthereumAddress> | undefined | null,
   network: eNetwork
@@ -195,8 +192,7 @@
   return getParamPerNetwork(param, network);
 };
 
-export const getParamPerPool = <T>({ proto, amm, matic, avalanche }: iParamsPerPool<T>, pool: AavePools) => {
->>>>>>> c1ada1cb
+export const getParamPerPool = <T>({ proto, amm, matic, arc, avalanche }: iParamsPerPool<T>, pool: AavePools) => {
   switch (pool) {
     case AavePools.proto:
       return proto;
@@ -204,13 +200,10 @@
       return amm;
     case AavePools.matic:
       return matic;
-<<<<<<< HEAD
     case AavePools.arc:
       return arc;
-=======
     case AavePools.avalanche:
       return avalanche;
->>>>>>> c1ada1cb
     default:
       return proto;
   }
