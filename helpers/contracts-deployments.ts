import { Contract } from 'ethers';
import { DRE, notFalsyOrZeroAddress } from './misc-utils';
import {
  tEthereumAddress,
  eContractid,
  tStringTokenSmallUnits,
  AavePools,
  TokenContractId,
  iMultiPoolsAssets,
  IReserveParams,
  PoolConfiguration,
  eEthereumNetwork,
} from './types';
import { MintableERC20 } from '../types/MintableERC20';
import { MockContract } from 'ethereum-waffle';
import { ConfigNames, getReservesConfigByPool, loadPoolConfig } from './configuration';
import { getFirstSigner } from './contracts-getters';
import {
  AaveProtocolDataProviderFactory,
  ATokenFactory,
  ATokensAndRatesHelperFactory,
  AaveOracleFactory,
  DefaultReserveInterestRateStrategyFactory,
  DelegationAwareATokenFactory,
  InitializableAdminUpgradeabilityProxyFactory,
  LendingPoolAddressesProviderFactory,
  LendingPoolAddressesProviderRegistryFactory,
  LendingPoolCollateralManagerFactory,
  LendingPoolConfiguratorFactory,
  LendingPoolFactory,
  LendingRateOracleFactory,
  MintableDelegationERC20Factory,
  MintableERC20Factory,
  MockAggregatorFactory,
  MockATokenFactory,
  MockFlashLoanReceiverFactory,
  MockParaSwapAugustusFactory,
  MockParaSwapAugustusRegistryFactory,
  MockStableDebtTokenFactory,
  MockVariableDebtTokenFactory,
  MockUniswapV2Router02Factory,
  ParaSwapLiquiditySwapAdapterFactory,
  PriceOracleFactory,
  ReserveLogicFactory,
  SelfdestructTransferFactory,
  StableDebtTokenFactory,
  UniswapLiquiditySwapAdapterFactory,
  UniswapRepayAdapterFactory,
  VariableDebtTokenFactory,
  WalletBalanceProviderFactory,
  WETH9MockedFactory,
  WETHGatewayFactory,
  FlashLiquidationAdapterFactory,
<<<<<<< HEAD
  ParaSwapRepayAdapterFactory,
=======
  UiPoolDataProviderV2Factory,
  UiPoolDataProviderV2V3Factory,
  UiIncentiveDataProviderV2V3,
  UiIncentiveDataProviderV2Factory,
>>>>>>> 0829f97c
} from '../types';
import {
  withSaveAndVerify,
  registerContractInJsonDb,
  linkBytecode,
  insertContractAddressInDb,
  deployContract,
  verifyContract,
  getOptionalParamAddressPerNetwork,
} from './contracts-helpers';
import { StableAndVariableTokensHelperFactory } from '../types/StableAndVariableTokensHelperFactory';
import { MintableDelegationERC20 } from '../types/MintableDelegationERC20';
import { readArtifact as buidlerReadArtifact } from '@nomiclabs/buidler/plugins';
import { HardhatRuntimeEnvironment } from 'hardhat/types';
import { LendingPoolLibraryAddresses } from '../types/LendingPoolFactory';
import { UiPoolDataProvider } from '../types';
import { eNetwork } from './types';

export const deployUiIncentiveDataProviderV2 = async (verify?: boolean) =>
  withSaveAndVerify(
    await new UiIncentiveDataProviderV2Factory(await getFirstSigner()).deploy(),
    eContractid.UiIncentiveDataProviderV2,
    [],
    verify
  );

export const deployUiIncentiveDataProviderV2V3 = async (verify?: boolean) => {
  const id = eContractid.UiIncentiveDataProviderV2V3;
  const instance = await deployContract<UiIncentiveDataProviderV2V3>(id, []);
  if (verify) {
    await verifyContract(id, instance, []);
  }
  return instance;
};

export const deployUiPoolDataProviderV2 = async (
  chainlinkAggregatorProxy: string,
  chainlinkEthUsdAggregatorProxy: string,
  verify?: boolean
) =>
  withSaveAndVerify(
    await new UiPoolDataProviderV2Factory(await getFirstSigner()).deploy(
      chainlinkAggregatorProxy,
      chainlinkEthUsdAggregatorProxy
    ),
    eContractid.UiPoolDataProvider,
    [chainlinkAggregatorProxy, chainlinkEthUsdAggregatorProxy],
    verify
  );

export const deployUiPoolDataProviderV2V3 = async (
  chainlinkAggregatorProxy: string,
  chainlinkEthUsdAggregatorProxy: string,
  verify?: boolean
) =>
  withSaveAndVerify(
    await new UiPoolDataProviderV2V3Factory(await getFirstSigner()).deploy(
      chainlinkAggregatorProxy,
      chainlinkEthUsdAggregatorProxy
    ),
    eContractid.UiPoolDataProvider,
    [chainlinkAggregatorProxy, chainlinkEthUsdAggregatorProxy],
    verify
  );

export const deployUiPoolDataProvider = async (
  [incentivesController, aaveOracle]: [tEthereumAddress, tEthereumAddress],
  verify?: boolean
) => {
  const id = eContractid.UiPoolDataProvider;
  const args: string[] = [incentivesController, aaveOracle];
  const instance = await deployContract<UiPoolDataProvider>(id, args);
  if (verify) {
    await verifyContract(id, instance, args);
  }
  return instance;
};

const readArtifact = async (id: string) => {
  if (DRE.network.name === eEthereumNetwork.buidlerevm) {
    return buidlerReadArtifact(DRE.config.paths.artifacts, id);
  }
  return (DRE as HardhatRuntimeEnvironment).artifacts.readArtifact(id);
};

export const deployLendingPoolAddressesProvider = async (marketId: string, verify?: boolean) =>
  withSaveAndVerify(
    await new LendingPoolAddressesProviderFactory(await getFirstSigner()).deploy(marketId),
    eContractid.LendingPoolAddressesProvider,
    [marketId],
    verify
  );

export const deployLendingPoolAddressesProviderRegistry = async (verify?: boolean) =>
  withSaveAndVerify(
    await new LendingPoolAddressesProviderRegistryFactory(await getFirstSigner()).deploy(),
    eContractid.LendingPoolAddressesProviderRegistry,
    [],
    verify
  );

export const deployLendingPoolConfigurator = async (verify?: boolean) => {
  const lendingPoolConfiguratorImpl = await new LendingPoolConfiguratorFactory(
    await getFirstSigner()
  ).deploy();
  await insertContractAddressInDb(
    eContractid.LendingPoolConfiguratorImpl,
    lendingPoolConfiguratorImpl.address
  );
  return withSaveAndVerify(
    lendingPoolConfiguratorImpl,
    eContractid.LendingPoolConfigurator,
    [],
    verify
  );
};

export const deployReserveLogicLibrary = async (verify?: boolean) =>
  withSaveAndVerify(
    await new ReserveLogicFactory(await getFirstSigner()).deploy(),
    eContractid.ReserveLogic,
    [],
    verify
  );

export const deployGenericLogic = async (reserveLogic: Contract, verify?: boolean) => {
  const genericLogicArtifact = await readArtifact(eContractid.GenericLogic);

  const linkedGenericLogicByteCode = linkBytecode(genericLogicArtifact, {
    [eContractid.ReserveLogic]: reserveLogic.address,
  });

  const genericLogicFactory = await DRE.ethers.getContractFactory(
    genericLogicArtifact.abi,
    linkedGenericLogicByteCode
  );

  const genericLogic = await (
    await genericLogicFactory.connect(await getFirstSigner()).deploy()
  ).deployed();
  return withSaveAndVerify(genericLogic, eContractid.GenericLogic, [], verify);
};

export const deployValidationLogic = async (
  reserveLogic: Contract,
  genericLogic: Contract,
  verify?: boolean
) => {
  const validationLogicArtifact = await readArtifact(eContractid.ValidationLogic);

  const linkedValidationLogicByteCode = linkBytecode(validationLogicArtifact, {
    [eContractid.ReserveLogic]: reserveLogic.address,
    [eContractid.GenericLogic]: genericLogic.address,
  });

  const validationLogicFactory = await DRE.ethers.getContractFactory(
    validationLogicArtifact.abi,
    linkedValidationLogicByteCode
  );

  const validationLogic = await (
    await validationLogicFactory.connect(await getFirstSigner()).deploy()
  ).deployed();

  return withSaveAndVerify(validationLogic, eContractid.ValidationLogic, [], verify);
};

export const deployAaveLibraries = async (
  verify?: boolean
): Promise<LendingPoolLibraryAddresses> => {
  const reserveLogic = await deployReserveLogicLibrary(verify);
  const genericLogic = await deployGenericLogic(reserveLogic, verify);
  const validationLogic = await deployValidationLogic(reserveLogic, genericLogic, verify);

  // Hardcoded solidity placeholders, if any library changes path this will fail.
  // The '__$PLACEHOLDER$__ can be calculated via solidity keccak, but the LendingPoolLibraryAddresses Type seems to
  // require a hardcoded string.
  //
  //  how-to:
  //  1. PLACEHOLDER = solidityKeccak256(['string'], `${libPath}:${libName}`).slice(2, 36)
  //  2. LIB_PLACEHOLDER = `__$${PLACEHOLDER}$__`
  // or grab placeholdes from LendingPoolLibraryAddresses at Typechain generation.
  //
  // libPath example: contracts/libraries/logic/GenericLogic.sol
  // libName example: GenericLogic
  return {
    ['__$de8c0cf1a7d7c36c802af9a64fb9d86036$__']: validationLogic.address,
    ['__$22cd43a9dda9ce44e9b92ba393b88fb9ac$__']: reserveLogic.address,
  };
};

export const deployLendingPool = async (verify?: boolean) => {
  const libraries = await deployAaveLibraries(verify);
  const lendingPoolImpl = await new LendingPoolFactory(libraries, await getFirstSigner()).deploy();
  await insertContractAddressInDb(eContractid.LendingPoolImpl, lendingPoolImpl.address);
  return withSaveAndVerify(lendingPoolImpl, eContractid.LendingPool, [], verify);
};

export const deployPriceOracle = async (verify?: boolean) =>
  withSaveAndVerify(
    await new PriceOracleFactory(await getFirstSigner()).deploy(),
    eContractid.PriceOracle,
    [],
    verify
  );

export const deployLendingRateOracle = async (verify?: boolean) =>
  withSaveAndVerify(
    await new LendingRateOracleFactory(await getFirstSigner()).deploy(),
    eContractid.LendingRateOracle,
    [],
    verify
  );

export const deployMockAggregator = async (price: tStringTokenSmallUnits, verify?: boolean) =>
  withSaveAndVerify(
    await new MockAggregatorFactory(await getFirstSigner()).deploy(price),
    eContractid.MockAggregator,
    [price],
    verify
  );

export const deployAaveOracle = async (
  args: [tEthereumAddress[], tEthereumAddress[], tEthereumAddress, tEthereumAddress, string],
  verify?: boolean
) =>
  withSaveAndVerify(
    await new AaveOracleFactory(await getFirstSigner()).deploy(...args),
    eContractid.AaveOracle,
    args,
    verify
  );

export const deployLendingPoolCollateralManager = async (verify?: boolean) => {
  const collateralManagerImpl = await new LendingPoolCollateralManagerFactory(
    await getFirstSigner()
  ).deploy();
  await insertContractAddressInDb(
    eContractid.LendingPoolCollateralManagerImpl,
    collateralManagerImpl.address
  );
  return withSaveAndVerify(
    collateralManagerImpl,
    eContractid.LendingPoolCollateralManager,
    [],
    verify
  );
};

export const deployInitializableAdminUpgradeabilityProxy = async (verify?: boolean) =>
  withSaveAndVerify(
    await new InitializableAdminUpgradeabilityProxyFactory(await getFirstSigner()).deploy(),
    eContractid.InitializableAdminUpgradeabilityProxy,
    [],
    verify
  );

export const deployMockFlashLoanReceiver = async (
  addressesProvider: tEthereumAddress,
  verify?: boolean
) =>
  withSaveAndVerify(
    await new MockFlashLoanReceiverFactory(await getFirstSigner()).deploy(addressesProvider),
    eContractid.MockFlashLoanReceiver,
    [addressesProvider],
    verify
  );

export const deployWalletBalancerProvider = async (verify?: boolean) =>
  withSaveAndVerify(
    await new WalletBalanceProviderFactory(await getFirstSigner()).deploy(),
    eContractid.WalletBalanceProvider,
    [],
    verify
  );

export const deployAaveProtocolDataProvider = async (
  addressesProvider: tEthereumAddress,
  verify?: boolean
) =>
  withSaveAndVerify(
    await new AaveProtocolDataProviderFactory(await getFirstSigner()).deploy(addressesProvider),
    eContractid.AaveProtocolDataProvider,
    [addressesProvider],
    verify
  );

export const deployMintableERC20 = async (
  args: [string, string, string],
  verify?: boolean
): Promise<MintableERC20> =>
  withSaveAndVerify(
    await new MintableERC20Factory(await getFirstSigner()).deploy(...args),
    eContractid.MintableERC20,
    args,
    verify
  );

export const deployMintableDelegationERC20 = async (
  args: [string, string, string],
  verify?: boolean
): Promise<MintableDelegationERC20> =>
  withSaveAndVerify(
    await new MintableDelegationERC20Factory(await getFirstSigner()).deploy(...args),
    eContractid.MintableDelegationERC20,
    args,
    verify
  );
export const deployDefaultReserveInterestRateStrategy = async (
  args: [tEthereumAddress, string, string, string, string, string, string],
  verify: boolean
) =>
  withSaveAndVerify(
    await new DefaultReserveInterestRateStrategyFactory(await getFirstSigner()).deploy(...args),
    eContractid.DefaultReserveInterestRateStrategy,
    args,
    verify
  );

export const deployStableDebtToken = async (
  args: [tEthereumAddress, tEthereumAddress, tEthereumAddress, string, string],
  verify: boolean
) => {
  const instance = await withSaveAndVerify(
    await new StableDebtTokenFactory(await getFirstSigner()).deploy(),
    eContractid.StableDebtToken,
    [],
    verify
  );

  await instance.initialize(args[0], args[1], args[2], '18', args[3], args[4], '0x10');

  return instance;
};

export const deployVariableDebtToken = async (
  args: [tEthereumAddress, tEthereumAddress, tEthereumAddress, string, string],
  verify: boolean
) => {
  const instance = await withSaveAndVerify(
    await new VariableDebtTokenFactory(await getFirstSigner()).deploy(),
    eContractid.VariableDebtToken,
    [],
    verify
  );

  await instance.initialize(args[0], args[1], args[2], '18', args[3], args[4], '0x10');

  return instance;
};

export const deployGenericStableDebtToken = async (verify?: boolean) =>
  withSaveAndVerify(
    await new StableDebtTokenFactory(await getFirstSigner()).deploy(),
    eContractid.StableDebtToken,
    [],
    verify
  );

export const deployGenericVariableDebtToken = async (verify?: boolean) =>
  withSaveAndVerify(
    await new VariableDebtTokenFactory(await getFirstSigner()).deploy(),
    eContractid.VariableDebtToken,
    [],
    verify
  );

export const deployGenericAToken = async (
  [poolAddress, underlyingAssetAddress, treasuryAddress, incentivesController, name, symbol]: [
    tEthereumAddress,
    tEthereumAddress,
    tEthereumAddress,
    tEthereumAddress,
    string,
    string
  ],
  verify: boolean
) => {
  const instance = await withSaveAndVerify(
    await new ATokenFactory(await getFirstSigner()).deploy(),
    eContractid.AToken,
    [],
    verify
  );

  await instance.initialize(
    poolAddress,
    treasuryAddress,
    underlyingAssetAddress,
    incentivesController,
    '18',
    name,
    symbol,
    '0x10'
  );

  return instance;
};

export const deployGenericATokenImpl = async (verify: boolean) =>
  withSaveAndVerify(
    await new ATokenFactory(await getFirstSigner()).deploy(),
    eContractid.AToken,
    [],
    verify
  );

export const deployDelegationAwareAToken = async (
  [pool, underlyingAssetAddress, treasuryAddress, incentivesController, name, symbol]: [
    tEthereumAddress,
    tEthereumAddress,
    tEthereumAddress,
    tEthereumAddress,
    string,
    string
  ],
  verify: boolean
) => {
  const instance = await withSaveAndVerify(
    await new DelegationAwareATokenFactory(await getFirstSigner()).deploy(),
    eContractid.DelegationAwareAToken,
    [],
    verify
  );

  await instance.initialize(
    pool,
    treasuryAddress,
    underlyingAssetAddress,
    incentivesController,
    '18',
    name,
    symbol,
    '0x10'
  );

  return instance;
};

export const deployDelegationAwareATokenImpl = async (verify: boolean) =>
  withSaveAndVerify(
    await new DelegationAwareATokenFactory(await getFirstSigner()).deploy(),
    eContractid.DelegationAwareAToken,
    [],
    verify
  );

export const deployAllMockTokens = async (verify?: boolean) => {
  const tokens: { [symbol: string]: MockContract | MintableERC20 } = {};

  const protoConfigData = getReservesConfigByPool(AavePools.proto);

  for (const tokenSymbol of Object.keys(TokenContractId)) {
    let decimals = '18';

    let configData = (<any>protoConfigData)[tokenSymbol];

    tokens[tokenSymbol] = await deployMintableERC20(
      [tokenSymbol, tokenSymbol, configData ? configData.reserveDecimals : decimals],
      verify
    );
    await registerContractInJsonDb(tokenSymbol.toUpperCase(), tokens[tokenSymbol]);
  }
  return tokens;
};

export const deployMockTokens = async (config: PoolConfiguration, verify?: boolean) => {
  const tokens: { [symbol: string]: MockContract | MintableERC20 } = {};
  const defaultDecimals = 18;

  const configData = config.ReservesConfig;

  for (const tokenSymbol of Object.keys(configData)) {
    tokens[tokenSymbol] = await deployMintableERC20(
      [
        tokenSymbol,
        tokenSymbol,
        configData[tokenSymbol as keyof iMultiPoolsAssets<IReserveParams>].reserveDecimals ||
          defaultDecimals.toString(),
      ],
      verify
    );
    await registerContractInJsonDb(tokenSymbol.toUpperCase(), tokens[tokenSymbol]);
  }
  return tokens;
};

export const deployStableAndVariableTokensHelper = async (
  args: [tEthereumAddress, tEthereumAddress],
  verify?: boolean
) =>
  withSaveAndVerify(
    await new StableAndVariableTokensHelperFactory(await getFirstSigner()).deploy(...args),
    eContractid.StableAndVariableTokensHelper,
    args,
    verify
  );

export const deployATokensAndRatesHelper = async (
  args: [tEthereumAddress, tEthereumAddress, tEthereumAddress],
  verify?: boolean
) =>
  withSaveAndVerify(
    await new ATokensAndRatesHelperFactory(await getFirstSigner()).deploy(...args),
    eContractid.ATokensAndRatesHelper,
    args,
    verify
  );

export const deployWETHGateway = async (args: [tEthereumAddress], verify?: boolean) =>
  withSaveAndVerify(
    await new WETHGatewayFactory(await getFirstSigner()).deploy(...args),
    eContractid.WETHGateway,
    args,
    verify
  );

export const authorizeWETHGateway = async (
  wethGateWay: tEthereumAddress,
  lendingPool: tEthereumAddress
) =>
  await new WETHGatewayFactory(await getFirstSigner())
    .attach(wethGateWay)
    .authorizeLendingPool(lendingPool);

export const deployMockStableDebtToken = async (
  args: [tEthereumAddress, tEthereumAddress, tEthereumAddress, string, string, string],
  verify?: boolean
) => {
  const instance = await withSaveAndVerify(
    await new MockStableDebtTokenFactory(await getFirstSigner()).deploy(),
    eContractid.MockStableDebtToken,
    [],
    verify
  );

  await instance.initialize(args[0], args[1], args[2], '18', args[3], args[4], args[5]);

  return instance;
};

export const deployWETHMocked = async (verify?: boolean) =>
  withSaveAndVerify(
    await new WETH9MockedFactory(await getFirstSigner()).deploy(),
    eContractid.WETHMocked,
    [],
    verify
  );

export const deployMockVariableDebtToken = async (
  args: [tEthereumAddress, tEthereumAddress, tEthereumAddress, string, string, string],
  verify?: boolean
) => {
  const instance = await withSaveAndVerify(
    await new MockVariableDebtTokenFactory(await getFirstSigner()).deploy(),
    eContractid.MockVariableDebtToken,
    [],
    verify
  );

  await instance.initialize(args[0], args[1], args[2], '18', args[3], args[4], args[5]);

  return instance;
};

export const deployMockAToken = async (
  args: [
    tEthereumAddress,
    tEthereumAddress,
    tEthereumAddress,
    tEthereumAddress,
    string,
    string,
    string
  ],
  verify?: boolean
) => {
  const instance = await withSaveAndVerify(
    await new MockATokenFactory(await getFirstSigner()).deploy(),
    eContractid.MockAToken,
    [],
    verify
  );

  await instance.initialize(args[0], args[2], args[1], args[3], '18', args[4], args[5], args[6]);

  return instance;
};

export const deploySelfdestructTransferMock = async (verify?: boolean) =>
  withSaveAndVerify(
    await new SelfdestructTransferFactory(await getFirstSigner()).deploy(),
    eContractid.SelfdestructTransferMock,
    [],
    verify
  );

export const deployMockUniswapRouter = async (verify?: boolean) =>
  withSaveAndVerify(
    await new MockUniswapV2Router02Factory(await getFirstSigner()).deploy(),
    eContractid.MockUniswapV2Router02,
    [],
    verify
  );

export const deployUniswapLiquiditySwapAdapter = async (
  args: [tEthereumAddress, tEthereumAddress, tEthereumAddress],
  verify?: boolean
) =>
  withSaveAndVerify(
    await new UniswapLiquiditySwapAdapterFactory(await getFirstSigner()).deploy(...args),
    eContractid.UniswapLiquiditySwapAdapter,
    args,
    verify
  );

export const deployUniswapRepayAdapter = async (
  args: [tEthereumAddress, tEthereumAddress, tEthereumAddress],
  verify?: boolean
) =>
  withSaveAndVerify(
    await new UniswapRepayAdapterFactory(await getFirstSigner()).deploy(...args),
    eContractid.UniswapRepayAdapter,
    args,
    verify
  );

export const deployFlashLiquidationAdapter = async (
  args: [tEthereumAddress, tEthereumAddress, tEthereumAddress],
  verify?: boolean
) =>
  withSaveAndVerify(
    await new FlashLiquidationAdapterFactory(await getFirstSigner()).deploy(...args),
    eContractid.FlashLiquidationAdapter,
    args,
    verify
  );

export const chooseATokenDeployment = (id: eContractid) => {
  switch (id) {
    case eContractid.AToken:
      return deployGenericATokenImpl;
    case eContractid.DelegationAwareAToken:
      return deployDelegationAwareATokenImpl;
    default:
      throw Error(`Missing aToken implementation deployment script for: ${id}`);
  }
};

export const deployATokenImplementations = async (
  pool: ConfigNames,
  reservesConfig: { [key: string]: IReserveParams },
  verify = false
) => {
  const poolConfig = loadPoolConfig(pool);
  const network = <eNetwork>DRE.network.name;

  // Obtain the different AToken implementations of all reserves inside the Market config
  const aTokenImplementations = [
    ...Object.entries(reservesConfig).reduce<Set<eContractid>>((acc, [, entry]) => {
      acc.add(entry.aTokenImpl);
      return acc;
    }, new Set<eContractid>()),
  ];

  for (let x = 0; x < aTokenImplementations.length; x++) {
    const aTokenAddress = getOptionalParamAddressPerNetwork(
      poolConfig[aTokenImplementations[x].toString()],
      network
    );
    if (!notFalsyOrZeroAddress(aTokenAddress)) {
      const deployImplementationMethod = chooseATokenDeployment(aTokenImplementations[x]);
      console.log(`Deploying implementation`, aTokenImplementations[x]);
      await deployImplementationMethod(verify);
    }
  }

  // Debt tokens, for now all Market configs follows same implementations
  const genericStableDebtTokenAddress = getOptionalParamAddressPerNetwork(
    poolConfig.StableDebtTokenImplementation,
    network
  );
  const geneticVariableDebtTokenAddress = getOptionalParamAddressPerNetwork(
    poolConfig.VariableDebtTokenImplementation,
    network
  );

  if (!notFalsyOrZeroAddress(genericStableDebtTokenAddress)) {
    await deployGenericStableDebtToken(verify);
  }
  if (!notFalsyOrZeroAddress(geneticVariableDebtTokenAddress)) {
    await deployGenericVariableDebtToken(verify);
  }
};

export const deployRateStrategy = async (
  strategyName: string,
  args: [tEthereumAddress, string, string, string, string, string, string],
  verify: boolean
): Promise<tEthereumAddress> => {
  switch (strategyName) {
    default:
      return await (
        await deployDefaultReserveInterestRateStrategy(args, verify)
      ).address;
  }
};
export const deployMockParaSwapAugustus = async (verify?: boolean) =>
  withSaveAndVerify(
    await new MockParaSwapAugustusFactory(await getFirstSigner()).deploy(),
    eContractid.MockParaSwapAugustus,
    [],
    verify
  );

export const deployMockParaSwapAugustusRegistry = async (
  args: [tEthereumAddress],
  verify?: boolean
) =>
  withSaveAndVerify(
    await new MockParaSwapAugustusRegistryFactory(await getFirstSigner()).deploy(...args),
    eContractid.MockParaSwapAugustusRegistry,
    args,
    verify
  );

export const deployParaSwapLiquiditySwapAdapter = async (
  args: [tEthereumAddress, tEthereumAddress],
  verify?: boolean
) =>
  withSaveAndVerify(
    await new ParaSwapLiquiditySwapAdapterFactory(await getFirstSigner()).deploy(...args),
    eContractid.ParaSwapLiquiditySwapAdapter,
    args,
    verify
  );

  export const deployParaSwapRepayAdapter = async (
    args: [tEthereumAddress, tEthereumAddress],
    verify?: boolean
  ) =>
    withSaveAndVerify(
      await new ParaSwapRepayAdapterFactory(await getFirstSigner()).deploy(...args),
      eContractid.ParaSwapRepayAdapter,
      args,
      verify
    );<|MERGE_RESOLUTION|>--- conflicted
+++ resolved
@@ -51,14 +51,11 @@
   WETH9MockedFactory,
   WETHGatewayFactory,
   FlashLiquidationAdapterFactory,
-<<<<<<< HEAD
-  ParaSwapRepayAdapterFactory,
-=======
   UiPoolDataProviderV2Factory,
   UiPoolDataProviderV2V3Factory,
   UiIncentiveDataProviderV2V3,
   UiIncentiveDataProviderV2Factory,
->>>>>>> 0829f97c
+  ParaSwapRepayAdapterFactory,
 } from '../types';
 import {
   withSaveAndVerify,
@@ -796,13 +793,13 @@
     verify
   );
 
-  export const deployParaSwapRepayAdapter = async (
-    args: [tEthereumAddress, tEthereumAddress],
-    verify?: boolean
-  ) =>
-    withSaveAndVerify(
-      await new ParaSwapRepayAdapterFactory(await getFirstSigner()).deploy(...args),
-      eContractid.ParaSwapRepayAdapter,
-      args,
-      verify
-    );+export const deployParaSwapRepayAdapter = async (
+  args: [tEthereumAddress, tEthereumAddress],
+  verify?: boolean
+) =>
+  withSaveAndVerify(
+    await new ParaSwapRepayAdapterFactory(await getFirstSigner()).deploy(...args),
+    eContractid.ParaSwapRepayAdapter,
+    args,
+    verify
+  );